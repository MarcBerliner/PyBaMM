name: PyBaMM

on:
  workflow_dispatch:
  pull_request:

concurrency:
  # github.workflow: name of the workflow, so that we don't cancel other workflows
  # github.event.pull_request.number || github.ref: pull request number or branch name if not a pull request
  group: ${{ github.workflow }}-${{ github.event.pull_request.number || github.ref }}
  # Cancel in-progress runs when a new workflow with the same group name is triggered
  # This avoids workflow runs on both pushes and PRs
  cancel-in-progress: true

jobs:
  style:
    runs-on: ubuntu-latest
    steps:
      - uses: actions/checkout@v3
      - name: Setup Python
        uses: actions/setup-python@v4
        with:
          python-version: 3.11

      - name: Check style
        run: |
          python -m pip install pre-commit
          pre-commit run ruff

  run_unit_tests:
    needs: style
    runs-on: ${{ matrix.os }}
    strategy:
      fail-fast: false
      matrix:
        os: [ubuntu-latest, macos-latest, windows-latest]
        python-version: ["3.8", "3.9", "3.10", "3.11"]
        # We check coverage on Ubuntu with Python 3.11, so we skip unit tests for it here
        exclude:
          - os: ubuntu-latest
            python-version: "3.11"
    name: Unit tests (${{ matrix.os }} / Python ${{ matrix.python-version }})

    steps:
      - name: Check out PyBaMM repository
        uses: actions/checkout@v3

      # Install and cache apt packages
      - name: Install Linux system dependencies
        uses: awalsh128/cache-apt-pkgs-action@v1.3.0
        if: matrix.os == 'ubuntu-latest'
        with:
          packages: gfortran gcc graphviz pandoc
          execute_install_scripts: true

      # dot -c is for registering graphviz fonts and plugins
      - name: Install OpenBLAS and TeXLive for Linux
        if: matrix.os == 'ubuntu-latest'
        run: |
          sudo apt-get update
          sudo dot -c
          sudo apt-get install libopenblas-dev texlive-latex-extra dvipng

      - name: Install macOS system dependencies
        if: matrix.os == 'macos-latest'
        env:
          # Homebrew environment variables
          HOMEBREW_NO_INSTALL_CLEANUP: 1
          HOMEBREW_NO_AUTO_UPDATE: 1
          HOMEBREW_NO_COLOR: 1
          # Speed up CI
          NONINTERACTIVE: 1
        run: |
          brew analytics off
          brew update
          brew install graphviz openblas

      - name: Install Windows system dependencies
        if: matrix.os == 'windows-latest'
        run: choco install graphviz --version=8.0.5

      - name: Set up Python ${{ matrix.python-version }}
        id: setup-python
        uses: actions/setup-python@v4
        with:
          python-version: ${{ matrix.python-version }}
          cache: 'pip'
          cache-dependency-path: setup.py

      - name: Install PyBaMM dependencies
        run: |
          pip install --upgrade pip wheel setuptools nox
          pip install -e .[all,docs]

      - name: Cache pybamm-requires nox environment for GNU/Linux
        uses: actions/cache@v3
        if: matrix.os == 'ubuntu-latest'
        with:
          path: |
            # Repository files
            ${{ github.workspace }}/pybind11/
            ${{ github.workspace }}/install_KLU_Sundials/
            # Headers and dynamic library files for SuiteSparse and SUNDIALS
            ${{ env.HOME }}/.local/lib/
            ${{ env.HOME }}/.local/include/
            ${{ env.HOME }}/.local/examples/
          key: nox-pybamm-requires-${{ steps.setup-python.outputs.python-version }}-${{ hashFiles('**/install_KLU_Sundials.py') }}

      - name: Install SuiteSparse and SUNDIALS on GNU/Linux
        if: matrix.os == 'ubuntu-latest'
        run: nox -s pybamm-requires

      - name: Run unit tests for ${{ matrix.os }} with Python ${{ matrix.python-version }}
        run: nox -s unit

  # Runs only on Ubuntu with Python 3.11
  check_coverage:
    needs: style
    runs-on: ubuntu-latest
    strategy:
      fail-fast: false
    name: Coverage tests (ubuntu-latest / Python 3.11)

    steps:
      - name: Check out PyBaMM repository
        uses: actions/checkout@v3

      # Install and cache apt packages
      - name: Install Linux system dependencies
        uses: awalsh128/cache-apt-pkgs-action@v1.3.0
        with:
          packages: gfortran gcc graphviz pandoc
          execute_install_scripts: true

      # dot -c is for registering graphviz fonts and plugins
      - name: Install OpenBLAS and TeXLive for Linux
        run: |
          sudo apt-get update
          sudo dot -c
          sudo apt-get install libopenblas-dev texlive-latex-extra dvipng

      - name: Set up Python 3.11
        id: setup-python
        uses: actions/setup-python@v4
        with:
          python-version: 3.11
          cache: 'pip'
          cache-dependency-path: setup.py

      - name: Install PyBaMM dependencies
        run: |
          pip install --upgrade pip wheel setuptools nox
          pip install -e .[all,docs]

      - name: Cache pybamm-requires nox environment for GNU/Linux
        uses: actions/cache@v3
        with:
          path: |
            # Repository files
            ${{ github.workspace }}/pybind11/
            ${{ github.workspace }}/install_KLU_Sundials/
            # Headers and dynamic library files for SuiteSparse and SUNDIALS
            ${{ env.HOME }}/.local/lib/
            ${{ env.HOME }}/.local/include/
            ${{ env.HOME }}/.local/examples/
          key: nox-pybamm-requires-${{ steps.setup-python.outputs.python-version }}-${{ hashFiles('**/install_KLU_Sundials.py') }}

      - name: Install SuiteSparse and SUNDIALS on GNU/Linux
        run: nox -s pybamm-requires

      - name: Run unit tests for Ubuntu with Python 3.11 and generate coverage report
        run: nox -s coverage

      - name: Upload coverage report
<<<<<<< HEAD
        uses: codecov/codecov-action@v3.1.4

  run_integration_tests:
    needs: style
    runs-on: ${{ matrix.os }}
    strategy:
      fail-fast: false
      matrix:
        os: [ubuntu-latest, macos-latest, windows-latest]
        python-version: ["3.8", "3.9", "3.10", "3.11"]
    name: Integration tests (${{ matrix.os }} / Python ${{ matrix.python-version }})

    steps:
      - name: Check out PyBaMM repository
        uses: actions/checkout@v3

      # Install and cache apt packages
      - name: Install Linux system dependencies
        uses: awalsh128/cache-apt-pkgs-action@v1.3.0
        if: matrix.os == 'ubuntu-latest'
        with:
          packages: gfortran gcc graphviz pandoc
          execute_install_scripts: true
=======
        if: matrix.os == 'ubuntu-latest' && matrix.python-version == 3.11
        uses: codecov/codecov-action@v3.1.4
>>>>>>> 7f3ad4eb

      # dot -c is for registering graphviz fonts and plugins
      - name: Install OpenBLAS and TeXLive for Linux
        if: matrix.os == 'ubuntu-latest'
        run: |
          sudo apt-get update
          sudo dot -c
          sudo apt-get install libopenblas-dev texlive-latex-extra dvipng

      - name: Install macOS system dependencies
        if: matrix.os == 'macos-latest'
        env:
          # Homebrew environment variables
          HOMEBREW_NO_INSTALL_CLEANUP: 1
          HOMEBREW_NO_AUTO_UPDATE: 1
          HOMEBREW_NO_COLOR: 1
          # Speed up CI
          NONINTERACTIVE: 1
        run: |
          brew analytics off
          brew update
          brew install graphviz openblas

      - name: Install Windows system dependencies
        if: matrix.os == 'windows-latest'
        run: choco install graphviz --version=8.0.5

      - name: Set up Python ${{ matrix.python-version }}
        id: setup-python
        uses: actions/setup-python@v4
        with:
          python-version: ${{ matrix.python-version }}
          cache: 'pip'
          cache-dependency-path: setup.py

      - name: Install PyBaMM dependencies
        run: |
          pip install --upgrade pip wheel setuptools nox
          pip install -e .[all,docs]

      - name: Cache pybamm-requires nox environment for GNU/Linux
        uses: actions/cache@v3
        if: matrix.os == 'ubuntu-latest'
        with:
          path: |
            # Repository files
            ${{ github.workspace }}/pybind11/
            ${{ github.workspace }}/install_KLU_Sundials/
            # Headers and dynamic library files for SuiteSparse and SUNDIALS
            ${{ env.HOME }}/.local/lib/
            ${{ env.HOME }}/.local/include/
            ${{ env.HOME }}/.local/examples/
          key: nox-pybamm-requires-${{ steps.setup-python.outputs.python-version }}-${{ hashFiles('**/install_KLU_Sundials.py') }}

      - name: Install SuiteSparse and SUNDIALS on GNU/Linux
        if: matrix.os == 'ubuntu-latest'
        run: nox -s pybamm-requires

      - name: Run integration tests for ${{ matrix.os }} with Python ${{ matrix.python-version }}
        run: nox -s integration

  # Runs only on Ubuntu with Python 3.11
  run_doctests_and_example_tests:
    needs: style
    runs-on: ubuntu-latest
    strategy:
      fail-fast: false
    name: Doctests and notebooks (ubuntu-latest / Python 3.11)

    steps:
      - name: Check out PyBaMM repository
        uses: actions/checkout@v3

      # Install and cache apt packages
      - name: Install Linux system dependencies
        uses: awalsh128/cache-apt-pkgs-action@v1.3.0
        with:
          packages: gfortran gcc graphviz pandoc
          execute_install_scripts: true

      # dot -c is for registering graphviz fonts and plugins
      - name: Install OpenBLAS and TeXLive for Linux
        run: |
          sudo apt-get update
          sudo dot -c
          sudo apt-get install libopenblas-dev texlive-latex-extra dvipng

      - name: Set up Python 3.11
        id: setup-python
        uses: actions/setup-python@v4
        with:
          python-version: 3.11
          cache: 'pip'
          cache-dependency-path: setup.py

      - name: Install PyBaMM dependencies
        run: |
          pip install --upgrade pip wheel setuptools nox
          pip install -e .[all,docs]

      - name: Cache pybamm-requires nox environment for GNU/Linux
        uses: actions/cache@v3
        with:
          path: |
            # Repository files
            ${{ github.workspace }}/pybind11/
            ${{ github.workspace }}/install_KLU_Sundials/
            # Headers and dynamic library files for SuiteSparse and SUNDIALS
            ${{ env.HOME }}/.local/lib/
            ${{ env.HOME }}/.local/include/
            ${{ env.HOME }}/.local/examples/
          key: nox-pybamm-requires-${{ steps.setup-python.outputs.python-version }}-${{ hashFiles('**/install_KLU_Sundials.py') }}

      - name: Install SuiteSparse and SUNDIALS on GNU/Linux
        run: nox -s pybamm-requires

      - name: Install docs dependencies and run doctests for GNU/Linux with Python 3.11
        run: nox -s doctests

      - name: Install dev dependencies and run example tests for GNU/Linux with Python 3.11
        run: nox -s examples

  # Runs only on Ubuntu with Python 3.11
  run_scripts_tests:
    needs: style
    runs-on: ubuntu-latest
    strategy:
      fail-fast: false
    name: Example scripts (ubuntu-latest / Python 3.11)

    steps:
      - name: Check out PyBaMM repository
        uses: actions/checkout@v3

      # Install and cache apt packages
      - name: Install Linux system dependencies
        uses: awalsh128/cache-apt-pkgs-action@v1.3.0
        with:
          packages: gfortran gcc graphviz
          execute_install_scripts: true

      # dot -c is for registering graphviz fonts and plugins
      - name: Install OpenBLAS and TeXLive for Linux
        run: |
          sudo apt-get update
          sudo dot -c
          sudo apt-get install libopenblas-dev texlive-latex-extra dvipng

      - name: Set up Python 3.11
        id: setup-python
        uses: actions/setup-python@v4
        with:
          python-version: 3.11
          cache: 'pip'
          cache-dependency-path: setup.py

      - name: Install PyBaMM dependencies
        run: |
          pip install --upgrade pip wheel setuptools nox
          pip install -e .[all,docs]

      - name: Cache pybamm-requires nox environment for GNU/Linux
        uses: actions/cache@v3
        with:
          path: |
            # Repository files
            ${{ github.workspace }}/pybind11/
            ${{ github.workspace }}/install_KLU_Sundials/
            # Headers and dynamic library files for SuiteSparse and SUNDIALS
            ${{ env.HOME }}/.local/lib/
            ${{ env.HOME }}/.local/include/
            ${{ env.HOME }}/.local/examples/
          key: nox-pybamm-requires-${{ steps.setup-python.outputs.python-version }}-${{ hashFiles('**/install_KLU_Sundials.py') }}

      - name: Install SuiteSparse and SUNDIALS on GNU/Linux
        run: nox -s pybamm-requires

      - name: Install dev dependencies and run example scripts tests for GNU/Linux with Python 3.11
        run: nox -s scripts<|MERGE_RESOLUTION|>--- conflicted
+++ resolved
@@ -172,7 +172,6 @@
         run: nox -s coverage
 
       - name: Upload coverage report
-<<<<<<< HEAD
         uses: codecov/codecov-action@v3.1.4
 
   run_integration_tests:
@@ -196,10 +195,8 @@
         with:
           packages: gfortran gcc graphviz pandoc
           execute_install_scripts: true
-=======
         if: matrix.os == 'ubuntu-latest' && matrix.python-version == 3.11
         uses: codecov/codecov-action@v3.1.4
->>>>>>> 7f3ad4eb
 
       # dot -c is for registering graphviz fonts and plugins
       - name: Install OpenBLAS and TeXLive for Linux
