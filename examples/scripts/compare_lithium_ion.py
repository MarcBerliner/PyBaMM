#
# Compare lithium-ion battery models
#
import pybamm

pybamm.set_logging_level("INFO")

# load models
models = [
    pybamm.lithium_ion.SPM(),
    pybamm.lithium_ion.SPMe(),
    pybamm.lithium_ion.DFN(),
]

<<<<<<< HEAD

# load parameter values and process models and geometry
param = models[0].default_parameter_values
param["Current function [A]"] = 1

for model in models:
    param.process_model(model)

# set mesh
var = pybamm.standard_spatial_vars
var_pts = {var.x_n: 10, var.x_s: 10, var.x_p: 10, var.r_n: 10, var.r_p: 10}

# discretise models
=======
# create and run simulations
sims = []
>>>>>>> e354928a
for model in models:
    sim = pybamm.Simulation(model)
    sim.solve()
    sims.append(sim)

# plot
pybamm.dynamic_plot(sims)<|MERGE_RESOLUTION|>--- conflicted
+++ resolved
@@ -12,24 +12,8 @@
     pybamm.lithium_ion.DFN(),
 ]
 
-<<<<<<< HEAD
-
-# load parameter values and process models and geometry
-param = models[0].default_parameter_values
-param["Current function [A]"] = 1
-
-for model in models:
-    param.process_model(model)
-
-# set mesh
-var = pybamm.standard_spatial_vars
-var_pts = {var.x_n: 10, var.x_s: 10, var.x_p: 10, var.r_n: 10, var.r_p: 10}
-
-# discretise models
-=======
 # create and run simulations
 sims = []
->>>>>>> e354928a
 for model in models:
     sim = pybamm.Simulation(model)
     sim.solve()
