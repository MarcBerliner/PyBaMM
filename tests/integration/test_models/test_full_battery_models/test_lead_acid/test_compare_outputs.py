--- conflicted
+++ resolved
@@ -39,15 +39,9 @@
 
         # solve model
         solutions = []
-<<<<<<< HEAD
-        t_eval = np.linspace(0, 1, 100)
-        for model in models:
-            solution = model.default_solver.solve(model, t_eval)
-=======
         t_eval = np.linspace(0, 3600 * 17, 100)
         for model in models:
             solution = pybamm.CasadiSolver().solve(model, t_eval)
->>>>>>> 282ff825
             solutions.append(solution)
 
         # test averages
@@ -91,15 +85,9 @@
 
             # solve model
             solutions = []
-<<<<<<< HEAD
-            t_eval = np.linspace(0, 1, 100)
-            for model in models:
-                solution = model.default_solver.solve(model, t_eval)
-=======
             t_eval = np.linspace(0, 3600 * 20, 100)
             for model in models:
                 solution = pybamm.CasadiSolver().solve(model, t_eval)
->>>>>>> 282ff825
                 solutions.append(solution)
 
             # compare outputs
