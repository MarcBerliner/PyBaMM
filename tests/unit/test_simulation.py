--- conflicted
+++ resolved
@@ -147,37 +147,6 @@
         self.assertEqual(sim.parameter_values["Current function [A]"], 2 * current_1C)
         self.assertEqual(sim.C_rate, 2)
 
-<<<<<<< HEAD
-    def test_set_external_variable(self):
-        model_options = {
-            "thermal": "lumped",
-            "external submodels": ["thermal", "negative primary particle"],
-        }
-        model = pybamm.lithium_ion.SPMe(model_options)
-        sim = pybamm.Simulation(model)
-
-        Nr = model.default_var_pts["r_n"]
-
-        T_av = 0
-        c_s_n_av = np.ones((Nr, 1)) * 0.5
-        external_variables = {
-            "Volume-averaged cell temperature [K]": T_av,
-            "X-averaged negative particle concentration [mol.m-3]": c_s_n_av,
-        }
-
-        # Step
-        dt = 0.1
-        for _ in range(5):
-            sim.step(dt, external_variables=external_variables)
-        sim.plot(testing=True)
-
-        # Solve
-        t_eval = np.linspace(0, 3600)
-        sim.solve(t_eval, external_variables=external_variables)
-        sim.plot(testing=True)
-
-=======
->>>>>>> 3ce54390
     def test_step(self):
 
         dt = 0.001
