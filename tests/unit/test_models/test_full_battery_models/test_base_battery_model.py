#
# Tests for the base battery model class
#
import pybamm
import unittest


class TestBaseBatteryModel(unittest.TestCase):
    def test_process_parameters_and_discretise(self):
        model = pybamm.lithium_ion.SPM()
        # Set up geometry and parameters
        geometry = model.default_geometry
        parameter_values = model.default_parameter_values
        parameter_values.process_geometry(geometry)
        # Set up discretisation
        mesh = pybamm.Mesh(geometry, model.default_submesh_types, model.default_var_pts)
        disc = pybamm.Discretisation(mesh, model.default_spatial_methods)
        # Process expression
        c = pybamm.Parameter("Negative electrode thickness [m]") * pybamm.Variable(
            "X-averaged negative particle concentration",
            domain="negative particle",
            auxiliary_domains={"secondary": "current collector"},
        )
        processed_c = model.process_parameters_and_discretise(c, parameter_values, disc)
        self.assertIsInstance(processed_c, pybamm.Multiplication)
        self.assertIsInstance(processed_c.left, pybamm.Scalar)
        self.assertIsInstance(processed_c.right, pybamm.StateVector)
        # Process flux manually and check result against flux computed in particle
        # submodel
        c_n = model.variables["X-averaged negative particle concentration"]
        T = pybamm.PrimaryBroadcast(
            model.variables["X-averaged negative electrode temperature"],
            ["negative particle"],
        )
        D = model.param.D_n(c_n, T)
        N = -D * pybamm.grad(c_n)

        flux_1 = model.process_parameters_and_discretise(N, parameter_values, disc)
        flux_2 = model.variables["X-averaged negative particle flux"]
        param_flux_2 = parameter_values.process_symbol(flux_2)
        disc_flux_2 = disc.process_symbol(param_flux_2)
        self.assertEqual(flux_1.id, disc_flux_2.id)

    def test_default_geometry(self):
        var = pybamm.standard_spatial_vars

        model = pybamm.BaseBatteryModel({"dimensionality": 0})
        self.assertEqual(
            model.default_geometry["current collector"]["primary"][var.z][
                "position"
            ].id,
            pybamm.Scalar(1).id,
        )
        model = pybamm.BaseBatteryModel({"dimensionality": 1})
        self.assertEqual(
            model.default_geometry["current collector"]["primary"][var.z]["min"].id,
            pybamm.Scalar(0).id,
        )
        model = pybamm.BaseBatteryModel({"dimensionality": 2})
        self.assertEqual(
            model.default_geometry["current collector"]["primary"][var.y]["min"].id,
            pybamm.Scalar(0).id,
        )

    def test_default_submesh_types(self):
        model = pybamm.BaseBatteryModel({"dimensionality": 0})
        self.assertTrue(
            issubclass(
                model.default_submesh_types["current collector"].submesh_type,
                pybamm.SubMesh0D,
            )
        )
        model = pybamm.BaseBatteryModel({"dimensionality": 1})
        self.assertTrue(
            issubclass(
                model.default_submesh_types["current collector"].submesh_type,
                pybamm.Uniform1DSubMesh,
            )
        )
        model = pybamm.BaseBatteryModel({"dimensionality": 2})
        self.assertTrue(
            issubclass(
                model.default_submesh_types["current collector"].submesh_type,
                pybamm.ScikitUniform2DSubMesh,
            )
        )

    def test_default_spatial_methods(self):
        model = pybamm.BaseBatteryModel({"dimensionality": 0})
        self.assertTrue(
            isinstance(
                model.default_spatial_methods["current collector"],
                pybamm.ZeroDimensionalMethod,
            )
        )
        model = pybamm.BaseBatteryModel({"dimensionality": 1})
        self.assertTrue(
            isinstance(
                model.default_spatial_methods["current collector"], pybamm.FiniteVolume
            )
        )
        model = pybamm.BaseBatteryModel({"dimensionality": 2})
        self.assertTrue(
            isinstance(
                model.default_spatial_methods["current collector"],
                pybamm.ScikitFiniteElement,
            )
        )

    def test_bad_options(self):
        with self.assertRaisesRegex(pybamm.OptionError, "Option"):
            pybamm.BaseBatteryModel({"bad option": "bad option"})
        with self.assertRaisesRegex(pybamm.OptionError, "current collector model"):
            pybamm.BaseBatteryModel({"current collector": "bad current collector"})
        with self.assertRaisesRegex(pybamm.OptionError, "thermal model"):
            pybamm.BaseBatteryModel({"thermal": "bad thermal"})
        with self.assertRaisesRegex(
            pybamm.OptionError, "Dimension of current collectors"
        ):
            pybamm.BaseBatteryModel({"dimensionality": 5})
        with self.assertRaisesRegex(pybamm.OptionError, "surface form"):
            pybamm.BaseBatteryModel({"surface form": "bad surface form"})
        with self.assertRaisesRegex(
            pybamm.OptionError, "cannot have transverse convection in 0D model"
        ):
            pybamm.BaseBatteryModel({"convection": {"transverse": "full"}})
        with self.assertRaisesRegex(pybamm.OptionError, "particle model"):
            pybamm.BaseBatteryModel({"particle": "bad particle"})
<<<<<<< HEAD
        with self.assertRaisesRegex(pybamm.OptionError, "option set external"):
            pybamm.BaseBatteryModel({"current collector": "set external potential"})
=======
>>>>>>> 282ff825
        with self.assertRaisesRegex(pybamm.OptionError, "operating mode"):
            pybamm.BaseBatteryModel({"operating mode": "bad operating mode"})

    def test_build_twice(self):
        model = pybamm.lithium_ion.SPM()  # need to pick a model to set vars and build
        with self.assertRaisesRegex(pybamm.ModelError, "Model already built"):
            model.build_model()

    def test_get_coupled_variables(self):
        model = pybamm.lithium_ion.BaseModel()
        model.submodels["current collector"] = pybamm.current_collector.Uniform(
            model.param
        )
        with self.assertRaisesRegex(pybamm.ModelError, "Submodel"):
            model.build_model()


if __name__ == "__main__":
    print("Add -v for more debug output")
    import sys

    if "-v" in sys.argv:
        debug = True
    pybamm.settings.debug_mode = True
    unittest.main()<|MERGE_RESOLUTION|>--- conflicted
+++ resolved
@@ -126,11 +126,6 @@
             pybamm.BaseBatteryModel({"convection": {"transverse": "full"}})
         with self.assertRaisesRegex(pybamm.OptionError, "particle model"):
             pybamm.BaseBatteryModel({"particle": "bad particle"})
-<<<<<<< HEAD
-        with self.assertRaisesRegex(pybamm.OptionError, "option set external"):
-            pybamm.BaseBatteryModel({"current collector": "set external potential"})
-=======
->>>>>>> 282ff825
         with self.assertRaisesRegex(pybamm.OptionError, "operating mode"):
             pybamm.BaseBatteryModel({"operating mode": "bad operating mode"})
 
