#
# Tests for the basic lithium-ion models
#
import pybamm
import unittest


class TestBasicModels(unittest.TestCase):
    def test_dfn_well_posed(self):
        model = pybamm.lithium_ion.BasicDFN()
        model.check_well_posedness()

        copy = model.new_copy()
        copy.check_well_posedness()

<<<<<<< HEAD
    def test_dfn_composite_well_posed(self):
        model = pybamm.lithium_ion.BasicDFNComposite()
        model.check_well_posedness()

        copy = model.new_copy()
        copy.check_well_posedness()

=======
>>>>>>> 7cff6ea3
    def test_spm_well_posed(self):
        model = pybamm.lithium_ion.BasicSPM()
        model.check_well_posedness()

    def test_dfn_half_cell_well_posed(self):
        options = {"working electrode": "positive"}
        model = pybamm.lithium_ion.BasicDFNHalfCell(options=options)
        model.check_well_posedness()

        options = {"working electrode": "negative"}
        model = pybamm.lithium_ion.BasicDFNHalfCell(options=options)
        model.check_well_posedness()

    def test_dfn_half_cell_simulation_with_experiment_error(self):
        options = {"working electrode": "negative"}
        model = pybamm.lithium_ion.BasicDFNHalfCell(options=options)
        experiment = pybamm.Experiment(
            [("Discharge at C/10 for 10 hours or until 3.5 V")]
        )
        with self.assertRaisesRegex(
            NotImplementedError,
            "BasicDFNHalfCell is not compatible with experiment simulations.",
        ):
            pybamm.Simulation(model, experiment=experiment)

    def test_basic_dfn_half_cell_simulation(self):
        model = pybamm.lithium_ion.BasicDFNHalfCell(
            options={"working electrode": "positive"}
        )
        param = pybamm.ParameterValues("OKane2022")
        param["Current function [A]"] = 2.5
        sim = pybamm.Simulation(model=model, parameter_values=param)
        sim.solve([0, 100])
        self.assertTrue(isinstance(sim.solution, pybamm.solvers.solution.Solution))


if __name__ == "__main__":
    print("Add -v for more debug output")
    import sys

    if "-v" in sys.argv:
        debug = True
    pybamm.settings.debug_mode = True
    unittest.main()<|MERGE_RESOLUTION|>--- conflicted
+++ resolved
@@ -13,16 +13,6 @@
         copy = model.new_copy()
         copy.check_well_posedness()
 
-<<<<<<< HEAD
-    def test_dfn_composite_well_posed(self):
-        model = pybamm.lithium_ion.BasicDFNComposite()
-        model.check_well_posedness()
-
-        copy = model.new_copy()
-        copy.check_well_posedness()
-
-=======
->>>>>>> 7cff6ea3
     def test_spm_well_posed(self):
         model = pybamm.lithium_ion.BasicSPM()
         model.check_well_posedness()
