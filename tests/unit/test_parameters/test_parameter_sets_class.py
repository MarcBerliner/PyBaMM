--- conflicted
+++ resolved
@@ -1,7 +1,6 @@
 #
 # Tests for the ParameterSets class
 #
-import importlib.metadata
 from tests import TestCase
 
 import pybamm
@@ -25,11 +24,7 @@
         """Check that all parameter sets have been registered with the
         ``pybamm_parameter_sets`` entry point"""
         known_entry_points = set(
-<<<<<<< HEAD
-            ep.name for ep in importlib.metadata.entry_points()["pybamm_parameter_sets"]
-=======
             ep.name for ep in pybamm.parameter_sets.get_entries("pybamm_parameter_sets")
->>>>>>> fc570af4
         )
         self.assertEqual(set(pybamm.parameter_sets.keys()), known_entry_points)
         self.assertEqual(len(known_entry_points), len(pybamm.parameter_sets))
