--- conflicted
+++ resolved
@@ -411,10 +411,7 @@
         broad0 = pybamm.PrimaryBroadcast(0, "domain")
         broad1 = pybamm.PrimaryBroadcast(1, "domain")
         broad2 = pybamm.PrimaryBroadcast(2, "domain")
-<<<<<<< HEAD
-=======
         broad2_edge = pybamm.PrimaryBroadcastToEdges(2, "domain")
->>>>>>> 77d08c59
 
         # power
         self.assertEqual((c ** a).id, pybamm.Scalar(1).id)
@@ -427,13 +424,10 @@
             (broad2 ** pybamm.PrimaryBroadcast(c, "domain")).id,
             pybamm.PrimaryBroadcast(2 ** c, "domain").id,
         )
-<<<<<<< HEAD
-=======
         # power with broadcasts to edge
         self.assertIsInstance(var ** broad2_edge, pybamm.Power)
         self.assertEqual((var ** broad2_edge).left.id, var.id)
         self.assertEqual((var ** broad2_edge).right.id, broad2_edge.id)
->>>>>>> 77d08c59
 
         # addition
         self.assertIsInstance((a + b), pybamm.Scalar)
@@ -535,11 +529,8 @@
         B = pybamm.Matrix(np.random.rand(10, 10))
         var = pybamm.StateVector(slice(0, 10))
         d = pybamm.Vector(np.random.rand(10))
-<<<<<<< HEAD
-=======
         e = pybamm.Scalar(5)
         f = pybamm.Scalar(7)
->>>>>>> 77d08c59
 
         # Do A@B first if it is constant
         expr = A @ (B @ var)
@@ -553,8 +544,6 @@
         expr = A @ ((B @ var) + d)
         self.assertEqual(expr.id, (((A @ B) @ var) + (A @ d)).id)
 
-<<<<<<< HEAD
-=======
         # Reduce (A@var + B@var) to ((A+B)@var)
         expr = A @ var + B @ var
         self.assertEqual(expr.id, ((A + B) @ var).id)
@@ -567,7 +556,6 @@
         # Do A/e first if it is constant
         expr = A @ (var / e)
         self.assertEqual(expr.id, ((A / e) @ var).id)
->>>>>>> 77d08c59
         # Do (d*A) first if it is constant
         expr = d * (A @ var)
         self.assertEqual(expr.id, ((d * A) @ var).id)
@@ -577,11 +565,6 @@
         expr = (A @ var) / d
         self.assertEqual(expr.id, ((A / d) @ var).id)
 
-<<<<<<< HEAD
-        # Reduce (A@var + B@var) to ((A+B)@var)
-        expr = A @ var + B @ var
-        self.assertEqual(expr.id, ((A + B) @ var).id)
-=======
         # simplify multiplications and divisions
         expr = f * (var * e)
         self.assertEqual(expr.id, ((f * e) * var).id)
@@ -609,7 +592,6 @@
         self.assertEqual(expr.id, (var ** 2 / e ** 2).id)
         expr = (e / var) ** 2
         self.assertEqual(expr.id, (e ** 2 / var ** 2).id)
->>>>>>> 77d08c59
 
     def test_inner_simplifications(self):
         a1 = pybamm.Scalar(0)
