#
# Test for the Simplify class
#
import casadi
import numpy as np
import pybamm
import unittest
from tests import get_mesh_for_testing, get_1p1d_discretisation_for_testing


class TestCasadiConverter(unittest.TestCase):
    def assert_casadi_equal(self, a, b, evalf=False):
        if evalf is True:
            self.assertTrue((casadi.evalf(a) - casadi.evalf(b)).is_zero())
        else:
            self.assertTrue((a - b).is_zero())

    def test_convert_scalar_symbols(self):
        a = pybamm.Scalar(0)
        b = pybamm.Scalar(1)
        c = pybamm.Scalar(-1)
        d = pybamm.Scalar(2)

        self.assertEqual(a.to_casadi(), casadi.MX(0))
        self.assertEqual(d.to_casadi(), casadi.MX(2))

        # negate
        self.assertEqual((-b).to_casadi(), casadi.MX(-1))
        # absolute value
        self.assertEqual(abs(c).to_casadi(), casadi.MX(1))

        # function
        def sin(x):
            return np.sin(x)

        f = pybamm.Function(sin, b)
        self.assertEqual(f.to_casadi(), casadi.MX(np.sin(1)))

        def myfunction(x, y):
            return x + y

        f = pybamm.Function(myfunction, b, d)
        self.assertEqual(f.to_casadi(), casadi.MX(3))

        # use classes to avoid simplification
        # addition
        self.assertEqual((pybamm.Addition(a, b)).to_casadi(), casadi.MX(1))
        # subtraction
        self.assertEqual(pybamm.Subtraction(c, d).to_casadi(), casadi.MX(-3))
        # multiplication
        self.assertEqual(pybamm.Multiplication(c, d).to_casadi(), casadi.MX(-2))
        # power
        self.assertEqual(pybamm.Power(c, d).to_casadi(), casadi.MX(1))
        # division
        self.assertEqual(pybamm.Division(b, d).to_casadi(), casadi.MX(1 / 2))

        # minimum and maximum
        self.assertEqual(pybamm.Minimum(a, b).to_casadi(), casadi.MX(0))
        self.assertEqual(pybamm.Maximum(a, b).to_casadi(), casadi.MX(1))

    def test_convert_array_symbols(self):
        # Arrays
        a = np.array([1, 2, 3, 4, 5])
        pybamm_a = pybamm.Array(a)
        self.assert_casadi_equal(pybamm_a.to_casadi(), casadi.MX(a))

        casadi_t = casadi.MX.sym("t")
        casadi_y = casadi.MX.sym("y", 10)
        casadi_y_dot = casadi.MX.sym("y_dot", 10)

        pybamm_t = pybamm.Time()
        pybamm_y = pybamm.StateVector(slice(0, 10))
        pybamm_y_dot = pybamm.StateVectorDot(slice(0, 10))

        # Time
        self.assertEqual(pybamm_t.to_casadi(casadi_t, casadi_y), casadi_t)

        # State Vector
        self.assert_casadi_equal(pybamm_y.to_casadi(casadi_t, casadi_y), casadi_y)

        # State Vector Dot
        self.assert_casadi_equal(
            pybamm_y_dot.to_casadi(casadi_t, casadi_y, casadi_y_dot), casadi_y_dot
        )

    def test_special_functions(self):
        a = pybamm.Array(np.array([1, 2, 3, 4, 5]))
        self.assert_casadi_equal(pybamm.max(a).to_casadi(), casadi.MX(5), evalf=True)
        self.assert_casadi_equal(pybamm.min(a).to_casadi(), casadi.MX(1), evalf=True)
        b = pybamm.Array(np.array([-2]))
        c = pybamm.Array(np.array([3]))
        self.assert_casadi_equal(
            pybamm.Function(np.abs, b).to_casadi(), casadi.MX(2), evalf=True
        )
        self.assert_casadi_equal(
            pybamm.Function(np.abs, c).to_casadi(), casadi.MX(3), evalf=True
        )

    def test_interpolation(self):
        x = np.linspace(0, 1)[:, np.newaxis]
        y = pybamm.StateVector(slice(0, 2))
        casadi_y = casadi.MX.sym("y", 2)
        # linear
        linear = np.hstack([x, 2 * x])
        y_test = np.array([0.4, 0.6])
        for interpolator in ["pchip", "cubic spline"]:
            interp = pybamm.Interpolant(linear, y, interpolator=interpolator)
            interp_casadi = interp.to_casadi(y=casadi_y)
            f = casadi.Function("f", [casadi_y], [interp_casadi])
            np.testing.assert_array_almost_equal(interp.evaluate(y=y_test), f(y_test))
        # square
        square = np.hstack([x, x ** 2])
        y = pybamm.StateVector(slice(0, 1))
        for interpolator in ["pchip", "cubic spline"]:
            interp = pybamm.Interpolant(square, y, interpolator=interpolator)
            interp_casadi = interp.to_casadi(y=casadi_y)
            f = casadi.Function("f", [casadi_y], [interp_casadi])
            np.testing.assert_array_almost_equal(interp.evaluate(y=y_test), f(y_test))

    def test_concatenations(self):
        y = np.linspace(0, 1, 10)[:, np.newaxis]
        a = pybamm.Vector(y)
        b = pybamm.Scalar(16)
        c = pybamm.Scalar(3)
        conc = pybamm.NumpyConcatenation(a, b, c)
        self.assert_casadi_equal(
            conc.to_casadi(), casadi.MX(conc.evaluate()), evalf=True
        )

        # Domain concatenation
        mesh = get_mesh_for_testing()
        a_dom = ["negative electrode"]
        b_dom = ["separator"]
        a = 2 * pybamm.Vector(np.ones_like(mesh[a_dom[0]][0].nodes), domain=a_dom)
        b = pybamm.Vector(np.ones_like(mesh[b_dom[0]][0].nodes), domain=b_dom)
        conc = pybamm.DomainConcatenation([b, a], mesh)
        self.assert_casadi_equal(
            conc.to_casadi(), casadi.MX(conc.evaluate()), evalf=True
        )

        # 2d
        disc = get_1p1d_discretisation_for_testing()
        a = pybamm.Variable("a", domain=a_dom)
        b = pybamm.Variable("b", domain=b_dom)
        conc = pybamm.Concatenation(a, b)
        disc.set_variable_slices([conc])
        expr = disc.process_symbol(conc)
        y = casadi.SX.sym("y", expr.size)
        x = expr.to_casadi(None, y)
        f = casadi.Function("f", [x], [x])
        y_eval = np.linspace(0, 1, expr.size)
        self.assert_casadi_equal(f(y_eval), casadi.SX(expr.evaluate(y=y_eval)))

    def test_convert_differentiated_function(self):
        a = pybamm.Scalar(0)
        b = pybamm.Scalar(1)

        def myfunction(x, y):
            return x + y ** 3

        f = pybamm.Function(myfunction, a, b).diff(a)
        self.assert_casadi_equal(f.to_casadi(), casadi.MX(1), evalf=True)
        f = pybamm.Function(myfunction, a, b).diff(b)
        self.assert_casadi_equal(f.to_casadi(), casadi.MX(3), evalf=True)

    def test_convert_input_parameter(self):
        casadi_t = casadi.MX.sym("t")
        casadi_y = casadi.MX.sym("y", 10)
        casadi_ydot = casadi.MX.sym("ydot", 10)
        casadi_inputs = {
            "Input 1": casadi.MX.sym("Input 1"),
            "Input 2": casadi.MX.sym("Input 2"),
        }

        pybamm_y = pybamm.StateVector(slice(0, 10))
        pybamm_u1 = pybamm.InputParameter("Input 1")
        pybamm_u2 = pybamm.InputParameter("Input 2")

        # Input only
        self.assert_casadi_equal(
<<<<<<< HEAD
            pybamm_u1.to_casadi(casadi_t, casadi_y, casadi_ydot, casadi_us),
            casadi_us["Input 1"],
=======
            pybamm_u1.to_casadi(casadi_t, casadi_y, casadi_ydot, casadi_inputs),
            casadi_inputs["Input 1"],
>>>>>>> 4cc26b15
        )

        # More complex
        expr = pybamm_u1 + pybamm_y
        self.assert_casadi_equal(
            expr.to_casadi(casadi_t, casadi_y, casadi_ydot, casadi_inputs),
            casadi_inputs["Input 1"] + casadi_y,
        )
        expr = pybamm_u2 * pybamm_y
        self.assert_casadi_equal(
            expr.to_casadi(casadi_t, casadi_y, casadi_ydot, casadi_inputs),
            casadi_inputs["Input 2"] * casadi_y,
        )

    def test_convert_external_variable(self):
        casadi_t = casadi.MX.sym("t")
        casadi_y = casadi.MX.sym("y", 10)
        casadi_inputs = {
            "External 1": casadi.MX.sym("External 1", 3),
            "External 2": casadi.MX.sym("External 2", 10),
        }

        pybamm_y = pybamm.StateVector(slice(0, 10))
        pybamm_u1 = pybamm.ExternalVariable("External 1", 3)
        pybamm_u2 = pybamm.ExternalVariable("External 2", 10)

        # External only
        self.assert_casadi_equal(
<<<<<<< HEAD
            pybamm_u1.to_casadi(casadi_t, casadi_y, u=casadi_us),
            casadi_us["External 1"],
=======
            pybamm_u1.to_casadi(casadi_t, casadi_y, inputs=casadi_inputs),
            casadi_inputs["External 1"],
>>>>>>> 4cc26b15
        )

        # More complex
        expr = pybamm_u2 + pybamm_y
        self.assert_casadi_equal(
            expr.to_casadi(casadi_t, casadi_y, inputs=casadi_inputs),
            casadi_inputs["External 2"] + casadi_y,
        )

    def test_errors(self):
        y = pybamm.StateVector(slice(0, 10))
        with self.assertRaisesRegex(
            ValueError, "Must provide a 'y' for converting state vectors"
        ):
            y.to_casadi()
        y_dot = pybamm.StateVectorDot(slice(0, 10))
        with self.assertRaisesRegex(
            ValueError, "Must provide a 'y_dot' for converting state vectors"
        ):
            y_dot.to_casadi()
        var = pybamm.Variable("var")
        with self.assertRaisesRegex(TypeError, "Cannot convert symbol of type"):
            var.to_casadi()


if __name__ == "__main__":
    print("Add -v for more debug output")
    import sys

    if "-v" in sys.argv:
        debug = True
    pybamm.settings.debug_mode = True
    unittest.main()<|MERGE_RESOLUTION|>--- conflicted
+++ resolved
@@ -178,13 +178,8 @@
 
         # Input only
         self.assert_casadi_equal(
-<<<<<<< HEAD
-            pybamm_u1.to_casadi(casadi_t, casadi_y, casadi_ydot, casadi_us),
-            casadi_us["Input 1"],
-=======
             pybamm_u1.to_casadi(casadi_t, casadi_y, casadi_ydot, casadi_inputs),
             casadi_inputs["Input 1"],
->>>>>>> 4cc26b15
         )
 
         # More complex
@@ -213,13 +208,8 @@
 
         # External only
         self.assert_casadi_equal(
-<<<<<<< HEAD
-            pybamm_u1.to_casadi(casadi_t, casadi_y, u=casadi_us),
-            casadi_us["External 1"],
-=======
             pybamm_u1.to_casadi(casadi_t, casadi_y, inputs=casadi_inputs),
             casadi_inputs["External 1"],
->>>>>>> 4cc26b15
         )
 
         # More complex
