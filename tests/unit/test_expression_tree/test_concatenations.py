--- conflicted
+++ resolved
@@ -29,8 +29,6 @@
         # trying to concatenate non-pybamm symbols
         with self.assertRaises(TypeError):
             pybamm.concatenation(1, 2)
-<<<<<<< HEAD
-=======
 
         # concatenation of length 0
         with self.assertRaisesRegex(ValueError, "Cannot create empty concatenation"):
@@ -38,7 +36,6 @@
 
         # concatenation of lenght 1
         self.assertEqual(pybamm.concatenation(a), a)
->>>>>>> 4205951d
 
     def test_concatenation_domains(self):
         a = pybamm.Symbol("a", domain=["negative electrode"])
