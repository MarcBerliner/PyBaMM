--- conflicted
+++ resolved
@@ -5,12 +5,9 @@
 - Added a new unary operator, `EvaluateAt`, that evaluates a spatial variable at a given position ([#3573](https://github.com/pybamm-team/PyBaMM/pull/3573))
 - Added a method, `insert_reference_electrode`, to `pybamm.lithium_ion.BaseModel` that insert a reference electrode to measure the electrolyte potential at a given position in space and adds new variables that mimic a 3E cell setup. ([#3573](https://github.com/pybamm-team/PyBaMM/pull/3573))
 - Serialisation added so models can be written to/read from JSON ([#3397](https://github.com/pybamm-team/PyBaMM/pull/3397))
-<<<<<<< HEAD
 - Added a `get_parameter_info` method for models and modified "print_parameter_info" functionality to extract all parameters and their type in a tabular and readable format ([#3361](https://github.com/pybamm-team/PyBaMM/pull/3584))
-=======
 - Mechanical parameters are now a function of stoichiometry and temperature ([#3576](https://github.com/pybamm-team/PyBaMM/pull/3576))
 
->>>>>>> 32fad004
 ## Bug fixes
 
 - Fixed a bug where simulations using the CasADi-based solvers would fail randomly with the half-cell model ([#3494](https://github.com/pybamm-team/PyBaMM/pull/3494))
