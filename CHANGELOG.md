--- conflicted
+++ resolved
@@ -1,13 +1,12 @@
 # [Unreleased](https://github.com/pybamm-team/PyBaMM/)
 
-<<<<<<< HEAD
+## Features
+
+-   For experiments, the simulation now automatically checks and skips steps that cannot be performed (e.g. "Charge at 1C until 4.2V" from 100% SOC) ([#2212](https://github.com/pybamm-team/PyBaMM/pull/2212))
+
 ## Optimizations
 
 -   Added more rules for simplifying expressions ([#2211](https://github.com/pybamm-team/PyBaMM/pull/2211))
-=======
-## Features
-
--   For experiments, the simulation now automatically checks and skips steps that cannot be performed (e.g. "Charge at 1C until 4.2V" from 100% SOC) ([#2212](https://github.com/pybamm-team/PyBaMM/pull/2212))
 
 ## Breaking changes
 
@@ -38,7 +37,6 @@
 ## Breaking changes
 
 -   Parameters specific to a (primary/secondary) phase in a domain are doubly nested. e.g. `param.c_n_max` is now `param.n.prim.c_max` ([#2248](https://github.com/pybamm-team/PyBaMM/pull/2248))
->>>>>>> 65b46452
 
 # [v22.7](https://github.com/pybamm-team/PyBaMM/tree/v22.7) - 2022-07-31
 
