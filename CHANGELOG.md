# [Unreleased](https://github.com/pybamm-team/PyBaMM/)

## Features

- Added variables "Loss of lithium due to LAM in negative/positive electrode [mol]", and "Total lithium lost to LAM [mol]/[A.h]". This is also included in the calculation of "total lithium in system" to make sure that lithium is truly conserved. ([#2529](https://github.com/pybamm-team/PyBaMM/pull/2529))
- `initial_soc` can now be a string "x V", in which case the simulation is initialized to start from that voltage ([#2508](https://github.com/pybamm-team/PyBaMM/pull/2508))
- The `ElectrodeSOH` solver can now calculate electrode balance based on a target "cell capacity" (requires cell capacity "Q" as input), as well as the default "cyclable cell capacity" (requires cyclable lithium capacity "Q_Li" as input). Use the keyword argument `known_value` to control which is used. ([#2508](https://github.com/pybamm-team/PyBaMM/pull/2508))

## Bug fixes

- Fixed "constant concentration" electrolyte model so that "porosity times concentration" is conserved when porosity changes ([#2529](https://github.com/pybamm-team/PyBaMM/pull/2529))
- Fix installation on `Google Colab` (`pybtex` and `Colab` issue) ([#2526](https://github.com/pybamm-team/PyBaMM/pull/2526))

## Breaking changes

<<<<<<< HEAD
- Renamed "Negative/Positive electrode SOC" to "Negative/Positive electrode stoichiometry" to avoid confusion with cell SOC ([#2529](https://github.com/pybamm-team/PyBaMM/pull/2529))
=======
- Removed external variables and submodels. InputParameter should now be used in all cases ([#2502](https://github.com/pybamm-team/PyBaMM/pull/2502))
>>>>>>> ea1f675a
- Trying to use a solver to solve multiple models results in a RuntimeError exception ([#2481](https://github.com/pybamm-team/PyBaMM/pull/2481))
- Inputs for the `ElectrodeSOH` solver are now (i) "Q_Li", the total cyclable capacity of lithium in the electrodes (previously "n_Li", the total number of moles, n_Li = 3600/F \* Q_Li) (ii) "Q_n", the capacity of the negative electrode (previously "C_n"), and "Q_p", the capacity of the positive electrode (previously "C_p") ([#2508](https://github.com/pybamm-team/PyBaMM/pull/2508))

# [v22.11](https://github.com/pybamm-team/PyBaMM/tree/v22.11) - 2022-11-30

## Features

- Updated parameter sets so that interpolants are created explicitly in the parameter set python file. This does not change functionality but allows finer control, e.g. specifying a "cubic" interpolator instead of the default "linear" ([#2510](https://github.com/pybamm-team/PyBaMM/pull/2510))
- Equivalent circuit models ([#2478](https://github.com/pybamm-team/PyBaMM/pull/2478))
- New Idaklu solver options for jacobian type and linear solver, support Sundials v6 ([#2444](https://github.com/pybamm-team/PyBaMM/pull/2444))
- Added `scale` and `reference` attributes to `Variable` objects, which can be use to make the ODE/DAE solver better conditioned ([#2440](https://github.com/pybamm-team/PyBaMM/pull/2440))
- SEI reactions can now be asymmetric ([#2425](https://github.com/pybamm-team/PyBaMM/pull/2425))

## Bug fixes

- Switched from `pkg_resources` to `importlib_metadata` for handling entry points ([#2500](https://github.com/pybamm-team/PyBaMM/pull/2500))
- Fixed some bugs related to processing `FunctionParameter` to `Interpolant` ([#2494](https://github.com/pybamm-team/PyBaMM/pull/2494))

## Optimizations

- `ParameterValues` now avoids trying to process children if a function parameter is an object that doesn't depend on its children ([#2477](https://github.com/pybamm-team/PyBaMM/pull/2477))
- Implemented memoization via `cache` and `cached_property` from functools ([#2465](https://github.com/pybamm-team/PyBaMM/pull/2465))
- Added more rules for simplifying expressions, especially around Concatenations. Also, meshes constructed from multiple domains are now cached ([#2443](https://github.com/pybamm-team/PyBaMM/pull/2443))
- Added more rules for simplifying expressions. Constants in binary operators are now moved to the left by default (e.g. `x*2` returns `2*x`) ([#2424](https://github.com/pybamm-team/PyBaMM/pull/2424))

## Breaking changes

- Interpolants created from parameter data are now "linear" by default (was "cubic") ([#2494](https://github.com/pybamm-team/PyBaMM/pull/2494))
- Renamed entry point for parameter sets to `pybamm_parameter_sets` ([#2475](https://github.com/pybamm-team/PyBaMM/pull/2475))
- Removed code for generating `ModelingToolkit` problems ([#2432](https://github.com/pybamm-team/PyBaMM/pull/2432))
- Removed `FirstOrder` and `Composite` lead-acid models, and some submodels specific to those models ([#2431](https://github.com/pybamm-team/PyBaMM/pull/2431))

# [v22.10.post1](https://github.com/pybamm-team/PyBaMM/tree/v22.10.post1) - 2022-10-31

## Breaking changes

- Removed all julia generation code ([#2453](https://github.com/pybamm-team/PyBaMM/pull/2453)). Julia code will be hosted at [PyBaMM.jl](https://github.com/tinosulzer/PyBaMM.jl) from now on.

# [v22.10](https://github.com/pybamm-team/PyBaMM/tree/v22.10) - 2022-10-31

## Features

- Third-party parameter sets can be added by registering entry points to ~~`pybamm_parameter_set`~~`pybamm_parameter_sets` ([#2396](https://github.com/pybamm-team/PyBaMM/pull/2396), changed in [#2475](https://github.com/pybamm-team/PyBaMM/pull/2475))
- Added three-dimensional interpolation ([#2380](https://github.com/pybamm-team/PyBaMM/pull/2380))

## Bug fixes

- `pybamm.have_julia()` now checks that julia is properly configured ([#2402](https://github.com/pybamm-team/PyBaMM/pull/2402))
- For simulations with events that cause the simulation to stop early, the sensitivities could be evaluated incorrectly to zero ([#2337](https://github.com/pybamm-team/PyBaMM/pull/2337))

## Optimizations

- Reformatted how simulations with experiments are built ([#2395](https://github.com/pybamm-team/PyBaMM/pull/2395))
- Added small perturbation to initial conditions for casadi solver. This seems to help the solver converge better in some cases ([#2356](https://github.com/pybamm-team/PyBaMM/pull/2356))
- Added `ExplicitTimeIntegral` functionality to move variables which do not appear anywhere on the rhs to a new location, and to integrate those variables explicitly when `get` is called by the solution object. ([#2348](https://github.com/pybamm-team/PyBaMM/pull/2348))
- Added more rules for simplifying expressions ([#2211](https://github.com/pybamm-team/PyBaMM/pull/2211))
- Sped up calculations of Electrode SOH variables for summary variables ([#2210](https://github.com/pybamm-team/PyBaMM/pull/2210))

## Breaking change

- Removed `pybamm.SymbolReplacer` as it is no longer needed to set up simulations with experiments, which is the only place where it was being used ([#2395](https://github.com/pybamm-team/PyBaMM/pull/2395))
- Removed `get_infinite_nested_dict`, `BaseModel.check_default_variables_dictionaries`, and `Discretisation.create_jacobian` methods, which were not used by any other functionality in the repository ([#2384](https://github.com/pybamm-team/PyBaMM/pull/2384))
- Dropped support for Python 3.7 after the release of Numpy v1.22.0 ([#2379](https://github.com/pybamm-team/PyBaMM/pull/2379))
- Removed parameter cli tools (add/edit/remove parameters). Parameter sets can now more easily be added via python scripts. ([#2342](https://github.com/pybamm-team/PyBaMM/pull/2342))
- Parameter sets should now be provided as single python files containing all parameters and functions. Parameters provided as "data" (e.g. OCP vs SOC) can still be csv files, but must be either in the same folder as the parameter file or in a subfolder called "data/". See for example [Ai2020](https://github.com/pybamm-team/PyBaMM/tree/develop/pybamm/input/parameters/lithium_ion/Ai2020.py) ([#2342](https://github.com/pybamm-team/PyBaMM/pull/2342))

# [v22.9](https://github.com/pybamm-team/PyBaMM/tree/v22.9) - 2022-09-30

## Features

- Added function `pybamm.get_git_commit_info()`, which returns information about the last git commit, useful for reproducibility ([#2293](https://github.com/pybamm-team/PyBaMM/pull/2293))
- Added SEI model for composite electrodes ([#2290](https://github.com/pybamm-team/PyBaMM/pull/2290))
- For experiments, the simulation now automatically checks and skips steps that cannot be performed (e.g. "Charge at 1C until 4.2V" from 100% SOC) ([#2212](https://github.com/pybamm-team/PyBaMM/pull/2212))

## Bug fixes

- Arrhenius function for `nmc_OKane2022` positive electrode actually gets used now ([#2309](https://github.com/pybamm-team/PyBaMM/pull/2309))
- Added `SEI on cracks` to loop over all interfacial reactions ([#2262](https://github.com/pybamm-team/PyBaMM/pull/2262))
- Fixed `X-averaged SEI on cracks concentration` so it's an average over x only, not y and z ([#2262](https://github.com/pybamm-team/PyBaMM/pull/2262))
- Corrected initial state for SEI on cracks ([#2262](https://github.com/pybamm-team/PyBaMM/pull/2262))

## Optimizations

- Default options for `particle mechanics` now dealt with differently in each electrode ([#2262](https://github.com/pybamm-team/PyBaMM/pull/2262))
- Sped up calculations of Electrode SOH variables for summary variables ([#2210](https://github.com/pybamm-team/PyBaMM/pull/2210))

## Breaking changes

- When creating a `pybamm.Interpolant` the default interpolator is now "linear". Passing data directly to `ParameterValues` using the `[data]` tag will be still used to create a cubic spline interpolant, as before ([#2258](https://github.com/pybamm-team/PyBaMM/pull/2258))
- Events must now be defined in such a way that they are positive at the initial conditions (events will be triggered when they become negative, instead of when they change sign in either direction) ([#2212](https://github.com/pybamm-team/PyBaMM/pull/2212))

# [v22.8](https://github.com/pybamm-team/PyBaMM/tree/v22.8) - 2022-08-31

## Features

- Added `CurrentSigmoidOpenCircuitPotential` model to model voltage hysteresis for charge/discharge ([#2256](https://github.com/pybamm-team/PyBaMM/pull/2256))
- Added "Chen2020_composite" parameter set for a composite graphite/silicon electrode. ([#2256](https://github.com/pybamm-team/PyBaMM/pull/2256))
- Added new cumulative variables `Throughput capacity [A.h]` and `Throughput energy [W.h]` to standard variables and summary variables, to assist with degradation studies. Throughput variables are only calculated if `calculate discharge energy` is set to `true`. `Time [s]` and `Time [h]` also added to summary variables. ([#2249](https://github.com/pybamm-team/PyBaMM/pull/2249))
- Added `lipf6_OKane2022` electrolyte to `OKane2022` parameter set ([#2249](https://github.com/pybamm-team/PyBaMM/pull/2249))
- Reformated submodel structure to allow composite electrodes. Composite positive electrode is now also possible. With current implementation, electrodes can have at most two phases. ([#2248](https://github.com/pybamm-team/PyBaMM/pull/2248))

## Bug fixes

- Added new parameter `Ratio of lithium moles to SEI moles` (short name z_sei) to fix a bug where this number was incorrectly hardcoded to 1. ([#2222](https://github.com/pybamm-team/PyBaMM/pull/2222))
- Changed short name of parameter `Inner SEI reaction proportion` from alpha_SEI to inner_sei_proportion, to avoid confusion with transfer coefficients. ([#2222](https://github.com/pybamm-team/PyBaMM/pull/2222))
- Deleted legacy parameters with short names beta_sei and beta_plating. ([#2222](https://github.com/pybamm-team/PyBaMM/pull/2222))
- Corrected initial SEI thickness for OKane2022 parameter set. ([#2218](https://github.com/pybamm-team/PyBaMM/pull/2218))

## Optimizations

- Simplified scaling for the exchange-current density. The dimensionless parameter `C_r` is kept, but no longer used anywhere ([#2238](https://github.com/pybamm-team/PyBaMM/pull/2238))
- Added limits for variables in some functions to avoid division by zero, sqrt(negative number), etc ([#2213](https://github.com/pybamm-team/PyBaMM/pull/2213))

## Breaking changes

- Parameters specific to a (primary/secondary) phase in a domain are doubly nested. e.g. `param.c_n_max` is now `param.n.prim.c_max` ([#2248](https://github.com/pybamm-team/PyBaMM/pull/2248))

# [v22.7](https://github.com/pybamm-team/PyBaMM/tree/v22.7) - 2022-07-31

## Features

- Moved general code about submodels to `BaseModel` instead of `BaseBatteryModel`, making it easier to build custom models from submodels. ([#2169](https://github.com/pybamm-team/PyBaMM/pull/2169))
- Events can now be plotted as a regular variable (under the name "Event: event_name", e.g. "Event: Minimum voltage [V]") ([#2158](https://github.com/pybamm-team/PyBaMM/pull/2158))
- Added example showing how to print whether a model is compatible with a parameter set ([#2112](https://github.com/pybamm-team/PyBaMM/pull/2112))
- Added SEI growth on cracks ([#2104](https://github.com/pybamm-team/PyBaMM/pull/2104))
- Added Arrhenius temperature dependence of SEI growth ([#2104](https://github.com/pybamm-team/PyBaMM/pull/2104))
- The "Inner SEI reaction proportion" parameter actually gets used now ([#2104](https://github.com/pybamm-team/PyBaMM/pull/2104))
- New OKane2022 parameter set replaces Chen2020_plating ([#2104](https://github.com/pybamm-team/PyBaMM/pull/2104))
- SEI growth, lithium plating and porosity change can now be set to distributed in `SPMe`. There is an additional option called `x-average side reactions` which allows to set this (note that for `SPM` it is always x-averaged). ([#2099](https://github.com/pybamm-team/PyBaMM/pull/2099))

## Optimizations

- Improved eSOH calculations to be more robust ([#2192](https://github.com/pybamm-team/PyBaMM/pull/2192),[#2199](https://github.com/pybamm-team/PyBaMM/pull/2199))
- The (2x2x2=8) particle diffusion submodels have been consolidated into just three submodels (Fickian diffusion, polynomial profile, and x-averaged polynomial profile) with optional x-averaging and size distribution. Polynomial profile and x-averaged polynomial profile are still two separate submodels, since they deal with surface concentration differently.
- Added error for when solution vector gets too large, to help debug solver errors ([#2138](https://github.com/pybamm-team/PyBaMM/pull/2138))

## Bug fixes

- Fixed error reporting for simulation with experiment ([#2213](https://github.com/pybamm-team/PyBaMM/pull/2213))
- Fixed a bug in `Simulation` that caused initial conditions to change when solving an experiment multiple times ([#2204](https://github.com/pybamm-team/PyBaMM/pull/2204))
- Fixed labels and ylims in `plot_voltage_components`([#2183](https://github.com/pybamm-team/PyBaMM/pull/2183))
- Fixed 2D interpolant ([#2180](https://github.com/pybamm-team/PyBaMM/pull/2180))
- Fixes a bug where the SPMe always builds even when `build=False` ([#2169](https://github.com/pybamm-team/PyBaMM/pull/2169))
- Some events have been removed in the case where they are constant, i.e. can never be reached ([#2158](https://github.com/pybamm-team/PyBaMM/pull/2158))
- Raise explicit `NotImplementedError` if trying to call `bool()` on a pybamm Symbol (e.g. in an if statement condition) ([#2141](https://github.com/pybamm-team/PyBaMM/pull/2141))
- Fixed bug causing cut-off voltage to change after setting up a simulation with a model ([#2138](https://github.com/pybamm-team/PyBaMM/pull/2138))
- A single solution cycle can now be used as a starting solution for a simulation ([#2138](https://github.com/pybamm-team/PyBaMM/pull/2138))

## Breaking changes

- Exchange-current density functions (and some other functions) now take an additional argument, the maximum particle concentration for that phase ([#2134](https://github.com/pybamm-team/PyBaMM/pull/2134))
- Loss of lithium to SEI on cracks is now a degradation variable, so setting a particle mechanics submodel is now compulsory (NoMechanics will suffice) ([#2104](https://github.com/pybamm-team/PyBaMM/pull/2104))

# [v22.6](https://github.com/pybamm-team/PyBaMM/tree/v22.6) - 2022-06-30

## Features

- Added open-circuit potential as a separate submodel ([#2094](https://github.com/pybamm-team/PyBaMM/pull/2094))
- Added partially reversible lithium plating model and new `OKane2022` parameter set to go with it ([#2043](https://github.com/pybamm-team/PyBaMM/pull/2043))
- Added `__eq__` and `__hash__` methods for `Symbol` objects, using `.id` ([#1978](https://github.com/pybamm-team/PyBaMM/pull/1978))

## Optimizations

- Stoichiometry inputs to OCP functions are now bounded between 1e-10 and 1-1e-10, with singularities at 0 and 1 so that OCP goes to +- infinity ([#2095](https://github.com/pybamm-team/PyBaMM/pull/2095))

## Breaking changes

- Changed some dictionary keys to `Symbol` instead of `Symbol.id` (internal change only, should not affect external facing functions) ([#1978](https://github.com/pybamm-team/PyBaMM/pull/1978))

# [v22.5](https://github.com/pybamm-team/PyBaMM/tree/v22.5) - 2022-05-31

## Features

- Added a casadi version of the IDKLU solver, which is used for `model.convert_to_format = "casadi"` ([#2002](https://github.com/pybamm-team/PyBaMM/pull/2002))
- Added functionality to generate Julia expressions from a model. See [PyBaMM.jl](https://github.com/tinosulzer/PyBaMM.jl) for how to use these ([#1942](https://github.com/pybamm-team/PyBaMM/pull/1942)))
- Added basic callbacks to the Simulation class, and a LoggingCallback ([#1880](https://github.com/pybamm-team/PyBaMM/pull/1880)))

## Bug fixes

- Corrected legend order in "plot_voltage_components.py", so each entry refers to the correct overpotential. ([#2061](https://github.com/pybamm-team/PyBaMM/pull/2061))

## Breaking changes

- Changed domain-specific parameter names to a nested attribute. `param.n.l_n` is now `param.n.l` ([#2063](https://github.com/pybamm-team/PyBaMM/pull/2063))

# [v22.4](https://github.com/pybamm-team/PyBaMM/tree/v22.4) - 2022-04-30

## Features

- Added a casadi version of the IDKLU solver, which is used for `model.convert_to_format = "casadi"` ([#2002](https://github.com/pybamm-team/PyBaMM/pull/2002))

## Bug fixes

- Remove old deprecation errors, including those in `parameter_values.py` that caused the simulation if, for example, the reaction rate is re-introduced manually ([#2022](https://github.com/pybamm-team/PyBaMM/pull/2022))

# [v22.3](https://github.com/pybamm-team/PyBaMM/tree/v22.3) - 2022-03-31

## Features

- Added "Discharge energy [W.h]", which is the integral of the power in Watts, as an optional output. Set the option "calculate discharge energy" to "true" to get this output ("false" by default, since it can slow down some of the simple models) ([#1969](https://github.com/pybamm-team/PyBaMM/pull/1969)))
- Added an option "calculate heat source for isothermal models" to choose whether or not the heat generation terms are computed when running models with the option `thermal="isothermal"` ([#1958](https://github.com/pybamm-team/PyBaMM/pull/1958))

## Optimizations

- Simplified `model.new_copy()` ([#1977](https://github.com/pybamm-team/PyBaMM/pull/1977))

## Bug fixes

- Fix bug where sensitivity calculation failed if len of `calculate_sensitivities` was less than `inputs` ([#1897](https://github.com/pybamm-team/PyBaMM/pull/1897))
- Fixed a bug in the eSOH variable calculation when OCV is given as data ([#1975](https://github.com/pybamm-team/PyBaMM/pull/1975))
- Fixed a bug where isothermal models did not compute any heat source terms ([#1958](https://github.com/pybamm-team/PyBaMM/pull/1958))

## Breaking changes

- Removed `model.new_empty_copy()` (use `model.new_copy()` instead) ([#1977](https://github.com/pybamm-team/PyBaMM/pull/1977))
- Dropped support for Windows 32-bit architecture ([#1964](https://github.com/pybamm-team/PyBaMM/pull/1964))

# [v22.2](https://github.com/pybamm-team/PyBaMM/tree/v22.2) - 2022-02-28

## Features

- Isothermal models now calculate heat source terms (but the temperature remains constant). The models now also account for current collector heating when `dimensionality=0` ([#1929](https://github.com/pybamm-team/PyBaMM/pull/1929))
- Added new models for power control and resistance control ([#1917](https://github.com/pybamm-team/PyBaMM/pull/1917))
- Initial concentrations can now be provided as a function of `r` as well as `x` ([#1866](https://github.com/pybamm-team/PyBaMM/pull/1866))

## Bug fixes

- Fixed a bug where thermal submodels could not be used with half-cells ([#1929](https://github.com/pybamm-team/PyBaMM/pull/1929))
- Parameters can now be imported from a directory having "pybamm" in its name ([#1919](https://github.com/pybamm-team/PyBaMM/pull/1919))
- `scikit.odes` and `SUNDIALS` can now be installed using `pybamm_install_odes` ([#1916](https://github.com/pybamm-team/PyBaMM/pull/1916))

## Breaking changes

- The `domain` setter and `auxiliary_domains` getter have been deprecated, `domains` setter/getter should be used instead. The `domain` getter is still active. We now recommend creating symbols with `domains={...}` instead of `domain=..., auxiliary_domains={...}`, but the latter is not yet deprecated ([#1866](https://github.com/pybamm-team/PyBaMM/pull/1866))

# [v22.1](https://github.com/pybamm-team/PyBaMM/tree/v22.1) - 2022-01-31

## Features

- Half-cell models can now be run with "surface form" ([#1913](https://github.com/pybamm-team/PyBaMM/pull/1913))
- Added option for different kinetics on anode and cathode ([#1913](https://github.com/pybamm-team/PyBaMM/pull/1913))
- Allow `pybamm.Solution.save_data()` to return a string if filename is None, and added json to_format option ([#1909](https://github.com/pybamm-team/PyBaMM/pull/1909))
- Added an option to force install compatible versions of jax and jaxlib if already installed using CLI ([#1881](https://github.com/pybamm-team/PyBaMM/pull/1881))

## Optimizations

- The `Symbol` nodes no longer subclasses `anytree.NodeMixIn`. This removes some checks that were not really needed ([#1912](https://github.com/pybamm-team/PyBaMM/pull/1912))

## Bug fixes

- Parameters can now be imported from any given path in `Windows` ([#1900](https://github.com/pybamm-team/PyBaMM/pull/1900))
- Fixed initial conditions for the EC SEI model ([#1895](https://github.com/pybamm-team/PyBaMM/pull/1895))
- Fixed issue in extraction of sensitivites ([#1894](https://github.com/pybamm-team/PyBaMM/pull/1894))

# [v21.12](https://github.com/pybamm-team/PyBaMM/tree/v21.11) - 2021-12-29

## Features

- Added new kinetics models for asymmetric Butler-Volmer, linear kinetics, and Marcus-Hush-Chidsey ([#1858](https://github.com/pybamm-team/PyBaMM/pull/1858))
- Experiments can be set to terminate when a voltage is reached (across all steps) ([#1832](https://github.com/pybamm-team/PyBaMM/pull/1832))
- Added cylindrical geometry and finite volume method ([#1824](https://github.com/pybamm-team/PyBaMM/pull/1824))

## Bug fixes

- `PyBaMM` is now importable in `Linux` systems where `jax` is already installed ([#1874](https://github.com/pybamm-team/PyBaMM/pull/1874))
- Simulations with drive cycles now support `initial_soc` ([#1842](https://github.com/pybamm-team/PyBaMM/pull/1842))
- Fixed bug in expression tree simplification ([#1831](https://github.com/pybamm-team/PyBaMM/pull/1831))
- Solid tortuosity is now correctly calculated with Bruggeman coefficient of the respective electrode ([#1773](https://github.com/pybamm-team/PyBaMM/pull/1773))

# [v21.11](https://github.com/pybamm-team/PyBaMM/tree/v21.11) - 2021-11-30

## Features

- The name of a parameter set can be passed to `ParameterValues` as a string, e.g. `ParameterValues("Chen2020")` ([#1822](https://github.com/pybamm-team/PyBaMM/pull/1822))
- Added submodels for interface utilisation ([#1821](https://github.com/pybamm-team/PyBaMM/pull/1821))
- Reformatted SEI growth models into a single submodel with conditionals ([#1808](https://github.com/pybamm-team/PyBaMM/pull/1808))
- Stress-induced diffusion is now a separate model option instead of being automatically included when using the particle mechanics submodels ([#1797](https://github.com/pybamm-team/PyBaMM/pull/1797))
- `Experiment`s with drive cycles can be solved ([#1793](https://github.com/pybamm-team/PyBaMM/pull/1793))
- Added surface area to volume ratio as a factor to the SEI equations ([#1790](https://github.com/pybamm-team/PyBaMM/pull/1790))
- Half-cell SPM and SPMe have been implemented ([#1731](https://github.com/pybamm-team/PyBaMM/pull/1731))

## Bug fixes

- Fixed `sympy` operators for `Arctan` and `Exponential` ([#1786](https://github.com/pybamm-team/PyBaMM/pull/1786))
- Fixed finite volume discretization in spherical polar coordinates ([#1782](https://github.com/pybamm-team/PyBaMM/pull/1782))
- Fixed bug when using `Experiment` with a pouch cell model ([#1707](https://github.com/pybamm-team/PyBaMM/pull/1707))
- Fixed bug when using `Experiment` with a plating model ([#1707](https://github.com/pybamm-team/PyBaMM/pull/1707))
- Fixed hack for potentials in the SPMe model ([#1707](https://github.com/pybamm-team/PyBaMM/pull/1707))

## Breaking changes

- The `chemistry` keyword argument in `ParameterValues` has been deprecated. Use `ParameterValues(chem)` instead of `ParameterValues(chemistry=chem)` ([#1822](https://github.com/pybamm-team/PyBaMM/pull/1822))
- Raise error when trying to convert an `Interpolant` with the "pchip" interpolator to CasADI ([#1791](https://github.com/pybamm-team/PyBaMM/pull/1791))
- Raise error if `Concatenation` is used directly with `Variable` objects (`concatenation` should be used instead) ([#1789](https://github.com/pybamm-team/PyBaMM/pull/1789))
- Made jax, jaxlib and the PyBaMM JaxSolver optional ([#1767](https://github.com/pybamm-team/PyBaMM/pull/1767), [#1803](https://github.com/pybamm-team/PyBaMM/pull/1803))

# [v21.10](https://github.com/pybamm-team/PyBaMM/tree/v21.10) - 2021-10-31

## Features

- Summary variables can now be user-determined ([#1760](https://github.com/pybamm-team/PyBaMM/pull/1760))
- Added `all_first_states` to the `Solution` object for a simulation with experiment ([#1759](https://github.com/pybamm-team/PyBaMM/pull/1759))
- Added a new method (`create_gif`) in `QuickPlot`, `Simulation` and `BatchStudy` to create a GIF of a simulation ([#1754](https://github.com/pybamm-team/PyBaMM/pull/1754))
- Added more examples for the `BatchStudy` class ([#1747](https://github.com/pybamm-team/PyBaMM/pull/1747))
- SEI models can now be included in the half-cell model ([#1705](https://github.com/pybamm-team/PyBaMM/pull/1705))

## Bug fixes

- Half-cell model and lead-acid models can now be simulated with `Experiment`s ([#1759](https://github.com/pybamm-team/PyBaMM/pull/1759))
- Removed in-place modification of the solution objects by `QuickPlot` ([#1747](https://github.com/pybamm-team/PyBaMM/pull/1747))
- Fixed vector-vector multiplication bug that was causing errors in the SPM with constant voltage or power ([#1735](https://github.com/pybamm-team/PyBaMM/pull/1735))

# [v21.9](https://github.com/pybamm-team/PyBaMM/tree/v21.9) - 2021-09-30

## Features

- Added thermal parameters (thermal conductivity, specific heat, etc.) to the `Ecker2015` parameter set from Zhao et al. (2018) and Hales et al. (2019) ([#1683](https://github.com/pybamm-team/PyBaMM/pull/1683))
- Added `plot_summary_variables` to plot and compare summary variables ([#1678](https://github.com/pybamm-team/PyBaMM/pull/1678))
- The DFN model can now be used directly (instead of `BasicDFNHalfCell`) to simulate a half-cell ([#1600](https://github.com/pybamm-team/PyBaMM/pull/1600))

## Breaking changes

- Dropped support for Python 3.6 ([#1696](https://github.com/pybamm-team/PyBaMM/pull/1696))
- The substring 'negative electrode' has been removed from variables related to SEI and lithium plating (e.g. 'Total negative electrode SEI thickness [m]' replaced by 'Total SEI thickness [m]') ([#1654](https://github.com/pybamm-team/PyBaMM/pull/1654))

# [v21.08](https://github.com/pybamm-team/PyBaMM/tree/v21.08) - 2021-08-26

This release introduces:

- the switch to calendar versioning: from now on we will use year.month version number
- sensitivity analysis of solutions with respect to input parameters
- several new models, including many-particle and state-of-health models
- improvement on how CasADI solver's handle events, including a new "fast with events" mode
- several other new features, optimizations, and bug fixes, summarized below

## Features

- Added submodels and functionality for particle-size distributions in the DFN model, including an
  example notebook ([#1602](https://github.com/pybamm-team/PyBaMM/pull/1602))
- Added UDDS and WLTC drive cycles ([#1601](https://github.com/pybamm-team/PyBaMM/pull/1601))
- Added LG M50 (NMC811 and graphite + SiOx) parameter set from O'Regan 2022 ([#1594](https://github.com/pybamm-team/PyBaMM/pull/1594))
- `pybamm.base_solver.solve` function can take a list of input parameters to calculate the sensitivities of the solution with respect to. Alternatively, it can be set to `True` to calculate the sensitivities for all input parameters ([#1552](https://github.com/pybamm-team/PyBaMM/pull/1552))
- Added capability for `quaternary` domains (in addition to `primary`, `secondary` and `tertiary`), increasing the maximum number of domains that a `Symbol` can have to 4. ([#1580](https://github.com/pybamm-team/PyBaMM/pull/1580))
- Tabs can now be placed at the bottom of the cell in 1+1D thermal models ([#1581](https://github.com/pybamm-team/PyBaMM/pull/1581))
- Added temperature dependence on electrode electronic conductivity ([#1570](https://github.com/pybamm-team/PyBaMM/pull/1570))
- `pybamm.base_solver.solve` function can take a list of input parameters to calculate the sensitivities of the solution with respect to. Alternatively, it can be set to `True` to calculate the sensitivities for all input parameters ([#1552](https://github.com/pybamm-team/PyBaMM/pull/1552))
- Added a new lithium-ion model `MPM` or Many-Particle Model, with a distribution of particle sizes in each electrode. ([#1529](https://github.com/pybamm-team/PyBaMM/pull/1529))
- Added 2 new submodels for lithium transport in a size distribution of electrode particles: Fickian diffusion (`FickianSingleSizeDistribution`) and uniform concentration profile (`FastSingleSizeDistribution`). ([#1529](https://github.com/pybamm-team/PyBaMM/pull/1529))
- Added a "particle size" domain to the default lithium-ion geometry, including plotting capabilities (`QuickPlot`) and processing of variables (`ProcessedVariable`). ([#1529](https://github.com/pybamm-team/PyBaMM/pull/1529))
- Added fitted expressions for OCPs for the Chen2020 parameter set ([#1526](https://github.com/pybamm-team/PyBaMM/pull/1497))
- Added `initial_soc` argument to `Simualtion.solve` for specifying the initial SOC when solving a model ([#1512](https://github.com/pybamm-team/PyBaMM/pull/1512))
- Added `print_name` to some symbols ([#1495](https://github.com/pybamm-team/PyBaMM/pull/1495), [#1497](https://github.com/pybamm-team/PyBaMM/pull/1497))
- Added Base Parameters class and SymPy in dependencies ([#1495](https://github.com/pybamm-team/PyBaMM/pull/1495))
- Added a new "reaction-driven" model for LAM from Reniers et al (2019) ([#1490](https://github.com/pybamm-team/PyBaMM/pull/1490))
- Some features ("loss of active material" and "particle mechanics") can now be specified separately for the negative electrode and positive electrode by passing a 2-tuple ([#1490](https://github.com/pybamm-team/PyBaMM/pull/1490))
- `plot` and `plot2D` now take and return a matplotlib Axis to allow for easier customization ([#1472](https://github.com/pybamm-team/PyBaMM/pull/1472))
- `ParameterValues.evaluate` can now return arrays to allow function parameters to be easily evaluated ([#1472](https://github.com/pybamm-team/PyBaMM/pull/1472))
- Added option to save only specific cycle numbers when simulating an `Experiment` ([#1459](https://github.com/pybamm-team/PyBaMM/pull/1459))
- Added capacity-based termination conditions when simulating an `Experiment` ([#1459](https://github.com/pybamm-team/PyBaMM/pull/1459))
- Added "summary variables" to track degradation over several cycles ([#1459](https://github.com/pybamm-team/PyBaMM/pull/1459))
- Added `ElectrodeSOH` model for calculating capacities and stoichiometric limits ([#1459](https://github.com/pybamm-team/PyBaMM/pull/1459))
- Added Batch Study class ([#1455](https://github.com/pybamm-team/PyBaMM/pull/1455))
- Added `ConcatenationVariable`, which is automatically created when variables are concatenated ([#1453](https://github.com/pybamm-team/PyBaMM/pull/1453))
- Added "fast with events" mode for the CasADi solver, which solves a model and finds events more efficiently than "safe" mode. As of PR #1450 this feature is still being tested and "safe" mode remains the default ([#1450](https://github.com/pybamm-team/PyBaMM/pull/1450))

## Optimizations

- Models that mostly use x-averaged quantities (SPM and SPMe) now use x-averaged degradation models ([#1490](https://github.com/pybamm-team/PyBaMM/pull/1490))
- Improved how the CasADi solver's "safe" mode finds events ([#1450](https://github.com/pybamm-team/PyBaMM/pull/1450))
- Perform more automatic simplifications of the expression tree ([#1449](https://github.com/pybamm-team/PyBaMM/pull/1449))
- Reduce time taken to hash a sparse `Matrix` object ([#1449](https://github.com/pybamm-team/PyBaMM/pull/1449))

## Bug fixes

- Fixed bug with `load_function` ([#1675](https://github.com/pybamm-team/PyBaMM/pull/1675))
- Updated documentation to include some previously missing functions, such as `erf` and `tanh` ([#1628](https://github.com/pybamm-team/PyBaMM/pull/1628))
- Fixed reading citation file without closing ([#1620](https://github.com/pybamm-team/PyBaMM/pull/1620))
- Porosity variation for SEI and plating models is calculated from the film thickness rather than from a separate ODE ([#1617](https://github.com/pybamm-team/PyBaMM/pull/1617))
- Fixed a bug where the order of the indexing for the entries of variables discretised using FEM was incorrect ([#1556](https://github.com/pybamm-team/PyBaMM/pull/1556))
- Fix broken module import for spyder when running a script twice ([#1555](https://github.com/pybamm-team/PyBaMM/pull/1555))
- Fixed ElectrodeSOH model for multi-dimensional simulations ([#1548](https://github.com/pybamm-team/PyBaMM/pull/1548))
- Removed the overly-restrictive check "each variable in the algebraic eqn keys must appear in the eqn" ([#1510](https://github.com/pybamm-team/PyBaMM/pull/1510))
- Made parameters importable through pybamm ([#1475](https://github.com/pybamm-team/PyBaMM/pull/1475))

## Breaking changes

- Refactored the `particle` submodel module, with the models having no size distribution now found in `particle.no_distribution`, and those with a size distribution in `particle.size_distribution`. Renamed submodels to indicate the transport model (Fickian diffusion, polynomial profile) and if they are "x-averaged". E.g., `FickianManyParticles` and `FickianSingleParticle` are now `no_distribution.FickianDiffusion` and `no_distribution.XAveragedFickianDiffusion` ([#1602](https://github.com/pybamm-team/PyBaMM/pull/1602))
- Changed sensitivity API. Removed `ProcessedSymbolicVariable`, all sensitivity now handled within the solvers and `ProcessedVariable` ([#1552](https://github.com/pybamm-team/PyBaMM/pull/1552),[#2276](https://github.com/pybamm-team/PyBaMM/pull/2276))
- The `Yang2017` parameter set has been removed as the complete parameter set is not publicly available in the literature ([#1577](https://github.com/pybamm-team/PyBaMM/pull/1577))
- Changed how options are specified for the "loss of active material" and "particle cracking" submodels. "loss of active material" can now be one of "none", "stress-driven", or "reaction-driven", or a 2-tuple for different options in negative and positive electrode. Similarly "particle cracking" (now called "particle mechanics") can now be "none", "swelling only", "swelling and cracking", or a 2-tuple ([#1490](https://github.com/pybamm-team/PyBaMM/pull/1490))
- Changed the variable in the full diffusion model from "Electrolyte concentration" to "Porosity times concentration" ([#1476](https://github.com/pybamm-team/PyBaMM/pull/1476))
- Renamed `lithium-ion` folder to `lithium_ion` and `lead-acid` folder to `lead_acid` in parameters ([#1464](https://github.com/pybamm-team/PyBaMM/pull/1464))

# [v0.4.0](https://github.com/pybamm-team/PyBaMM/tree/v0.4.0) - 2021-03-28

This release introduces:

- several new models, including reversible and irreversible plating submodels, submodels for loss of active material, Yang et al.'s (2017) coupled SEI/plating/pore clogging model, and the Newman-Tobias model
- internal optimizations for solving models, particularly for simulating experiments, with more accurate event detection and more efficient numerical methods and post-processing
- parallel solutions of a model with different inputs
- a cleaner installation process for Mac when installing from PyPI, no longer requiring a Homebrew installation of Sundials
- improved plotting functionality, including adding a new 'voltage component' plot
- several other new features, optimizations, and bug fixes, summarized below

## Features

- Added `NewmanTobias` li-ion battery model ([#1423](https://github.com/pybamm-team/PyBaMM/pull/1423))
- Added `plot_voltage_components` to easily plot the component overpotentials that make up the voltage ([#1419](https://github.com/pybamm-team/PyBaMM/pull/1419))
- Made `QuickPlot` more customizable and added an example ([#1419](https://github.com/pybamm-team/PyBaMM/pull/1419))
- `Solution` objects can now be created by stepping _different_ models ([#1408](https://github.com/pybamm-team/PyBaMM/pull/1408))
- Added Yang et al 2017 model that couples irreversible lithium plating, SEI growth and change in porosity which produces a transition from linear to nonlinear degradation pattern of lithium-ion battery over extended cycles([#1398](https://github.com/pybamm-team/PyBaMM/pull/1398))
- Added support for Python 3.9 and dropped support for Python 3.6. Python 3.6 may still work but is now untested ([#1370](https://github.com/pybamm-team/PyBaMM/pull/1370))
- Added the electrolyte overpotential and Ohmic losses for full conductivity, including surface form ([#1350](https://github.com/pybamm-team/PyBaMM/pull/1350))
- Added functionality to `Citations` to print formatted citations ([#1340](https://github.com/pybamm-team/PyBaMM/pull/1340))
- Updated the way events are handled in `CasadiSolver` for more accurate event location ([#1328](https://github.com/pybamm-team/PyBaMM/pull/1328))
- Added error message if initial conditions are outside the bounds of a variable ([#1326](https://github.com/pybamm-team/PyBaMM/pull/1326))
- Added temperature dependence to density, heat capacity and thermal conductivity ([#1323](https://github.com/pybamm-team/PyBaMM/pull/1323))
- Added temperature dependence to the transference number (`t_plus`) ([#1317](https://github.com/pybamm-team/PyBaMM/pull/1317))
- Added new functionality for `Interpolant` ([#1312](https://github.com/pybamm-team/PyBaMM/pull/1312))
- Added option to express experiments (and extract solutions) in terms of cycles of operating condition ([#1309](https://github.com/pybamm-team/PyBaMM/pull/1309))
- The event time and state are now returned as part of `Solution.t` and `Solution.y` so that the event is accurately captured in the returned solution ([#1300](https://github.com/pybamm-team/PyBaMM/pull/1300))
- Added reversible and irreversible lithium plating models ([#1287](https://github.com/pybamm-team/PyBaMM/pull/1287))
- Reformatted the `BasicDFNHalfCell` to be consistent with the other models ([#1282](https://github.com/pybamm-team/PyBaMM/pull/1282))
- Added option to make the total interfacial current density a state ([#1280](https://github.com/pybamm-team/PyBaMM/pull/1280))
- Added functionality to initialize a model using the solution from another model ([#1278](https://github.com/pybamm-team/PyBaMM/pull/1278))
- Added submodels for active material ([#1262](https://github.com/pybamm-team/PyBaMM/pull/1262))
- Updated solvers' method `solve()` so it can take a list of inputs dictionaries as the `inputs` keyword argument. In this case the model is solved for each input set in the list, and a list of solutions mapping the set of inputs to the solutions is returned. Note that `solve()` can still take a single dictionary as the `inputs` keyword argument. In this case the behaviour is unchanged compared to previous versions.([#1261](https://github.com/pybamm-team/PyBaMM/pull/1261))
- Added composite surface form electrolyte models: `CompositeDifferential` and `CompositeAlgebraic` ([#1207](https://github.com/pybamm-team/PyBaMM/issues/1207))

## Optimizations

- Improved the way an `Experiment` is simulated to reduce solve time (at the cost of slightly higher set-up time) ([#1408](https://github.com/pybamm-team/PyBaMM/pull/1408))
- Add script and workflow to automatically update parameter_sets.py docstrings ([#1371](https://github.com/pybamm-team/PyBaMM/pull/1371))
- Add URLs checker in workflows ([#1347](https://github.com/pybamm-team/PyBaMM/pull/1347))
- The `Solution` class now only creates the concatenated `y` when the user asks for it. This is an optimization step as the concatenation can be slow, especially with larger experiments ([#1331](https://github.com/pybamm-team/PyBaMM/pull/1331))
- If solver method `solve()` is passed a list of inputs as the `inputs` keyword argument, the resolution of the model for each input set is spread across several Python processes, usually running in parallel on different processors. The default number of processes is the number of processors available. `solve()` takes a new keyword argument `nproc` which can be used to set this number a manually.
- Variables are now post-processed using CasADi ([#1316](https://github.com/pybamm-team/PyBaMM/pull/1316))
- Operations such as `1*x` and `0+x` now directly return `x` ([#1252](https://github.com/pybamm-team/PyBaMM/pull/1252))

## Bug fixes

- Fixed a bug on the boundary conditions of `FickianSingleParticle` and `FickianManyParticles` to ensure mass is conserved ([#1421](https://github.com/pybamm-team/PyBaMM/pull/1421))
- Fixed a bug where the `PolynomialSingleParticle` submodel gave incorrect results with "dimensionality" equal to 2 ([#1411](https://github.com/pybamm-team/PyBaMM/pull/1411))
- Fixed a bug where volume averaging in 0D gave the wrong result ([#1411](https://github.com/pybamm-team/PyBaMM/pull/1411))
- Fixed a sign error in the positive electrode ohmic losses ([#1407](https://github.com/pybamm-team/PyBaMM/pull/1407))
- Fixed the formulation of the EC reaction SEI model ([#1397](https://github.com/pybamm-team/PyBaMM/pull/1397))
- Simulations now stop when an experiment becomes infeasible ([#1395](https://github.com/pybamm-team/PyBaMM/pull/1395))
- Added a check for domains in `Concatenation` ([#1368](https://github.com/pybamm-team/PyBaMM/pull/1368))
- Differentiation now works even when the differentiation variable is a constant ([#1294](https://github.com/pybamm-team/PyBaMM/pull/1294))
- Fixed a bug where the event time and state were no longer returned as part of the solution ([#1344](https://github.com/pybamm-team/PyBaMM/pull/1344))
- Fixed a bug in `CasadiSolver` safe mode which crashed when there were extrapolation events but no termination events ([#1321](https://github.com/pybamm-team/PyBaMM/pull/1321))
- When an `Interpolant` is extrapolated an error is raised for `CasadiSolver` (and a warning is raised for the other solvers) ([#1315](https://github.com/pybamm-team/PyBaMM/pull/1315))
- Fixed `Simulation` and `model.new_copy` to fix a bug where changes to the model were overwritten ([#1278](https://github.com/pybamm-team/PyBaMM/pull/1278))

## Breaking changes

- Removed `Simplification` class and `.simplify()` function ([#1369](https://github.com/pybamm-team/PyBaMM/pull/1369))
- All example notebooks in PyBaMM's GitHub repository must now include the command `pybamm.print_citations()`, otherwise the tests will fail. This is to encourage people to use this command to cite the relevant papers ([#1340](https://github.com/pybamm-team/PyBaMM/pull/1340))
- Notation has been homogenised to use positive and negative electrode (instead of cathode and anode). This applies to the parameter folders (now called `'positive_electrodes'` and `'negative_electrodes'`) and the options of `active_material` and `particle_cracking` submodels (now called `'positive'` and `'negative'`) ([#1337](https://github.com/pybamm-team/PyBaMM/pull/1337))
- `Interpolant` now takes `x` and `y` instead of a single `data` entry ([#1312](https://github.com/pybamm-team/PyBaMM/pull/1312))
- Boolean model options ('sei porosity change', 'convection') must now be given in string format ('true' or 'false' instead of True or False) ([#1280](https://github.com/pybamm-team/PyBaMM/pull/1280))
- Operations such as `1*x` and `0+x` now directly return `x`. This can be bypassed by explicitly creating the binary operators, e.g. `pybamm.Multiplication(1, x)` ([#1252](https://github.com/pybamm-team/PyBaMM/pull/1252))
- `'Cell capacity [A.h]'` has been renamed to `'Nominal cell capacity [A.h]'`. `'Cell capacity [A.h]'` will be deprecated in the next release. ([#1352](https://github.com/pybamm-team/PyBaMM/pull/1352))

# [v0.3.0](https://github.com/pybamm-team/PyBaMM/tree/v0.3.0) - 2020-12-01

This release introduces a new aging model for particle mechanics, a new reduced-order model (TSPMe), and a parameter set for A123 LFP cells. Additionally, there have been several backend optimizations to speed up model creation and solving, and other minor features and bug fixes.

## Features

- Added a submodel for particle mechanics ([#1232](https://github.com/pybamm-team/PyBaMM/pull/1232))
- Added a notebook on how to speed up the solver and handle instabilities ([#1223](https://github.com/pybamm-team/PyBaMM/pull/1223))
- Improve string printing of `BinaryOperator`, `Function`, and `Concatenation` objects ([#1223](https://github.com/pybamm-team/PyBaMM/pull/1223))
- Added `Solution.integration_time`, which is the time taken just by the integration subroutine, without extra setups ([#1223](https://github.com/pybamm-team/PyBaMM/pull/1223))
- Added parameter set for an A123 LFP cell ([#1209](https://github.com/pybamm-team/PyBaMM/pull/1209))
- Added variables related to equivalent circuit models ([#1204](https://github.com/pybamm-team/PyBaMM/pull/1204))
- Added the `Integrated` electrolyte conductivity submodel ([#1188](https://github.com/pybamm-team/PyBaMM/pull/1188))
- Added an example script to check conservation of lithium ([#1186](https://github.com/pybamm-team/PyBaMM/pull/1186))
- Added `erf` and `erfc` functions ([#1184](https://github.com/pybamm-team/PyBaMM/pull/1184))

## Optimizations

- Add (optional) smooth approximations for the `Minimum`, `Maximum`, `Heaviside`, and `AbsoluteValue` operators ([#1223](https://github.com/pybamm-team/PyBaMM/pull/1223))
- Avoid unnecessary repeated computations in the solvers ([#1222](https://github.com/pybamm-team/PyBaMM/pull/1222))
- Rewrite `Symbol.is_constant` to be more efficient ([#1222](https://github.com/pybamm-team/PyBaMM/pull/1222))
- Cache shape and size calculations ([#1222](https://github.com/pybamm-team/PyBaMM/pull/1222))
- Only instantiate the geometric, electrical and thermal parameter classes once ([#1222](https://github.com/pybamm-team/PyBaMM/pull/1222))

## Bug fixes

- Quickplot now works when timescale or lengthscale is a function of an input parameter ([#1234](https://github.com/pybamm-team/PyBaMM/pull/1234))
- Fix bug that was slowing down creation of the EC reaction SEI submodel ([#1227](https://github.com/pybamm-team/PyBaMM/pull/1227))
- Add missing separator thermal parameters for the Ecker parameter set ([#1226](https://github.com/pybamm-team/PyBaMM/pull/1226))
- Make sure simulation solves when evaluated timescale is a function of an input parameter ([#1218](https://github.com/pybamm-team/PyBaMM/pull/1218))
- Raise error if saving to MATLAB with variable names that MATLAB can't read, and give option of providing alternative variable names ([#1206](https://github.com/pybamm-team/PyBaMM/pull/1206))
- Raise error if the boundary condition at the origin in a spherical domain is other than no-flux ([#1175](https://github.com/pybamm-team/PyBaMM/pull/1175))
- Fix boundary conditions at r = 0 for Creating Models notebooks ([#1173](https://github.com/pybamm-team/PyBaMM/pull/1173))

## Breaking changes

- The parameters "Positive/Negative particle distribution in x" and "Positive/Negative surface area to volume ratio distribution in x" have been deprecated. Instead, users can provide "Positive/Negative particle radius [m]" and "Positive/Negative surface area to volume ratio [m-1]" directly as functions of through-cell position (x [m]) ([#1237](https://github.com/pybamm-team/PyBaMM/pull/1237))

# [v0.2.4](https://github.com/pybamm-team/PyBaMM/tree/v0.2.4) - 2020-09-07

This release adds new operators for more complex models, some basic sensitivity analysis, and a spectral volumes spatial method, as well as some small bug fixes.

## Features

- Added variables which track the total amount of lithium in the system ([#1136](https://github.com/pybamm-team/PyBaMM/pull/1136))
- Added `Upwind` and `Downwind` operators for convection ([#1134](https://github.com/pybamm-team/PyBaMM/pull/1134))
- Added Getting Started notebook on solver options and changing the mesh. Also added a notebook detailing the different thermal options, and a notebook explaining the steps that occur behind the scenes in the `Simulation` class ([#1131](https://github.com/pybamm-team/PyBaMM/pull/1131))
- Added particle submodel that use a polynomial approximation to the concentration within the electrode particles ([#1130](https://github.com/pybamm-team/PyBaMM/pull/1130))
- Added `Modulo`, `Floor` and `Ceiling` operators ([#1121](https://github.com/pybamm-team/PyBaMM/pull/1121))
- Added DFN model for a half cell ([#1121](https://github.com/pybamm-team/PyBaMM/pull/1121))
- Automatically compute surface area to volume ratio based on particle shape for li-ion models ([#1120](https://github.com/pybamm-team/PyBaMM/pull/1120))
- Added "R-averaged particle concentration" variables ([#1118](https://github.com/pybamm-team/PyBaMM/pull/1118))
- Added support for sensitivity calculations to the casadi solver ([#1109](https://github.com/pybamm-team/PyBaMM/pull/1109))
- Added support for index 1 semi-explicit dae equations and sensitivity calculations to JAX BDF solver ([#1107](https://github.com/pybamm-team/PyBaMM/pull/1107))
- Allowed keyword arguments to be passed to `Simulation.plot()` ([#1099](https://github.com/pybamm-team/PyBaMM/pull/1099))
- Added the Spectral Volumes spatial method and the submesh that it works with ([#900](https://github.com/pybamm-team/PyBaMM/pull/900))

## Bug fixes

- Fixed bug where some parameters were not being set by the `EcReactionLimited` SEI model ([#1136](https://github.com/pybamm-team/PyBaMM/pull/1136))
- Fixed bug on electrolyte potential for `BasicDFNHalfCell` ([#1133](https://github.com/pybamm-team/PyBaMM/pull/1133))
- Fixed `r_average` to work with `SecondaryBroadcast` ([#1118](https://github.com/pybamm-team/PyBaMM/pull/1118))
- Fixed finite volume discretisation of spherical integrals ([#1118](https://github.com/pybamm-team/PyBaMM/pull/1118))
- `t_eval` now gets changed to a `linspace` if a list of length 2 is passed ([#1113](https://github.com/pybamm-team/PyBaMM/pull/1113))
- Fixed bug when setting a function with an `InputParameter` ([#1111](https://github.com/pybamm-team/PyBaMM/pull/1111))

## Breaking changes

- The "fast diffusion" particle option has been renamed "uniform profile" ([#1130](https://github.com/pybamm-team/PyBaMM/pull/1130))
- The modules containing standard parameters are now classes so they can take options
  (e.g. `standard_parameters_lithium_ion` is now `LithiumIonParameters`) ([#1120](https://github.com/pybamm-team/PyBaMM/pull/1120))
- Renamed `quick_plot_vars` to `output_variables` in `Simulation` to be consistent with `QuickPlot`. Passing `quick_plot_vars` to `Simulation.plot()` has been deprecated and `output_variables` should be passed instead ([#1099](https://github.com/pybamm-team/PyBaMM/pull/1099))

# [v0.2.3](https://github.com/pybamm-team/PyBaMM/tree/v0.2.3) - 2020-07-01

This release enables the use of [Google Colab](https://colab.research.google.com/github/pybamm-team/PyBaMM/blob/main/) for running example notebooks, and adds some small new features and bug fixes.

## Features

- Added JAX evaluator, and ODE solver ([#1038](https://github.com/pybamm-team/PyBaMM/pull/1038))
- Reformatted Getting Started notebooks ([#1083](https://github.com/pybamm-team/PyBaMM/pull/1083))
- Reformatted Landesfeind electrolytes ([#1064](https://github.com/pybamm-team/PyBaMM/pull/1064))
- Adapted examples to be run in Google Colab ([#1061](https://github.com/pybamm-team/PyBaMM/pull/1061))
- Added some new solvers for algebraic models ([#1059](https://github.com/pybamm-team/PyBaMM/pull/1059))
- Added `length_scales` attribute to models ([#1058](https://github.com/pybamm-team/PyBaMM/pull/1058))
- Added averaging in secondary dimensions ([#1057](https://github.com/pybamm-team/PyBaMM/pull/1057))
- Added SEI reaction based on Yang et. al. 2017 and reduction in porosity ([#1009](https://github.com/pybamm-team/PyBaMM/issues/1009))

## Optimizations

- Reformatted CasADi "safe" mode to deal with events better ([#1089](https://github.com/pybamm-team/PyBaMM/pull/1089))

## Bug fixes

- Fixed a bug in `InterstitialDiffusionLimited` ([#1097](https://github.com/pybamm-team/PyBaMM/pull/1097))
- Fixed `Simulation` to keep different copies of the model so that parameters can be changed between simulations ([#1090](https://github.com/pybamm-team/PyBaMM/pull/1090))
- Fixed `model.new_copy()` to keep custom submodels ([#1090](https://github.com/pybamm-team/PyBaMM/pull/1090))
- 2D processed variables can now be evaluated at the domain boundaries ([#1088](https://github.com/pybamm-team/PyBaMM/pull/1088))
- Update the default variable points to better capture behaviour in the solid particles in li-ion models ([#1081](https://github.com/pybamm-team/PyBaMM/pull/1081))
- Fix `QuickPlot` to display variables discretised by FEM (in y-z) properly ([#1078](https://github.com/pybamm-team/PyBaMM/pull/1078))
- Add length scales to `EffectiveResistance` models ([#1071](https://github.com/pybamm-team/PyBaMM/pull/1071))
- Allowed for pybamm functions exp, sin, cos, sqrt to be used in expression trees that
  are converted to casadi format ([#1067](https://github.com/pybamm-team/PyBaMM/pull/1067))
- Fix a bug where variables that depend on y and z were transposed in `QuickPlot` ([#1055](https://github.com/pybamm-team/PyBaMM/pull/1055))

## Breaking changes

- `Simulation.specs` and `Simulation.set_defaults` have been deprecated. Users should create a new `Simulation` object for each different case instead ([#1090](https://github.com/pybamm-team/PyBaMM/pull/1090))
- The solution times `t_eval` must now be provided to `Simulation.solve()` when not using an experiment or prescribing the current using drive cycle data ([#1086](https://github.com/pybamm-team/PyBaMM/pull/1086))

# [v0.2.2](https://github.com/pybamm-team/PyBaMM/tree/v0.2.2) - 2020-06-01

New SEI models, simplification of submodel structure, as well as optimisations and general bug fixes.

## Features

- Reformatted `Geometry` and `Mesh` classes ([#1032](https://github.com/pybamm-team/PyBaMM/pull/1032))
- Added arbitrary geometry to the lumped thermal model ([#718](https://github.com/pybamm-team/PyBaMM/issues/718))
- Allowed `ProcessedVariable` to handle cases where `len(solution.t)=1` ([#1020](https://github.com/pybamm-team/PyBaMM/pull/1020))
- Added `BackwardIndefiniteIntegral` symbol ([#1014](https://github.com/pybamm-team/PyBaMM/pull/1014))
- Added `plot` and `plot2D` to enable easy plotting of `pybamm.Array` objects ([#1008](https://github.com/pybamm-team/PyBaMM/pull/1008))
- Updated effective current collector models and added example notebook ([#1007](https://github.com/pybamm-team/PyBaMM/pull/1007))
- Added SEI film resistance as an option ([#994](https://github.com/pybamm-team/PyBaMM/pull/994))
- Added `parameters` attribute to `pybamm.BaseModel` and `pybamm.Geometry` that lists all of the required parameters ([#993](https://github.com/pybamm-team/PyBaMM/pull/993))
- Added tab, edge, and surface cooling ([#965](https://github.com/pybamm-team/PyBaMM/pull/965))
- Added functionality to solver to automatically discretise a 0D model ([#947](https://github.com/pybamm-team/PyBaMM/pull/947))
- Added sensitivity to `CasadiAlgebraicSolver` ([#940](https://github.com/pybamm-team/PyBaMM/pull/940))
- Added `ProcessedSymbolicVariable` class, which can handle symbolic variables (i.e. variables for which the inputs are symbolic) ([#940](https://github.com/pybamm-team/PyBaMM/pull/940))
- Made `QuickPlot` compatible with Google Colab ([#935](https://github.com/pybamm-team/PyBaMM/pull/935))
- Added `BasicFull` model for lead-acid ([#932](https://github.com/pybamm-team/PyBaMM/pull/932))
- Added 'arctan' function ([#973](https://github.com/pybamm-team/PyBaMM/pull/973))

## Optimizations

- Implementing the use of GitHub Actions for CI ([#855](https://github.com/pybamm-team/PyBaMM/pull/855))
- Changed default solver for DAE models to `CasadiSolver` ([#978](https://github.com/pybamm-team/PyBaMM/pull/978))
- Added some extra simplifications to the expression tree ([#971](https://github.com/pybamm-team/PyBaMM/pull/971))
- Changed the behaviour of "safe" mode in `CasadiSolver` ([#956](https://github.com/pybamm-team/PyBaMM/pull/956))
- Sped up model building ([#927](https://github.com/pybamm-team/PyBaMM/pull/927))
- Changed default solver for lead-acid to `CasadiSolver` ([#927](https://github.com/pybamm-team/PyBaMM/pull/927))

## Bug fixes

- Fix a bug where slider plots do not update properly in notebooks ([#1041](https://github.com/pybamm-team/PyBaMM/pull/1041))
- Fix storing and plotting external variables in the solution ([#1026](https://github.com/pybamm-team/PyBaMM/pull/1026))
- Fix running a simulation with a model that is already discretized ([#1025](https://github.com/pybamm-team/PyBaMM/pull/1025))
- Fix CI not triggering for PR. ([#1013](https://github.com/pybamm-team/PyBaMM/pull/1013))
- Fix schedule testing running too often. ([#1010](https://github.com/pybamm-team/PyBaMM/pull/1010))
- Fix doctests failing due to mismatch in unsorted output.([#990](https://github.com/pybamm-team/PyBaMM/pull/990))
- Added extra checks when creating a model, for clearer errors ([#971](https://github.com/pybamm-team/PyBaMM/pull/971))
- Fixed `Interpolant` ids to allow processing ([#962](https://github.com/pybamm-team/PyBaMM/pull/962))
- Fixed a bug in the initial conditions of the potential pair model ([#954](https://github.com/pybamm-team/PyBaMM/pull/954))
- Changed simulation attributes to assign copies rather than the objects themselves ([#952](https://github.com/pybamm-team/PyBaMM/pull/952))
- Added default values to base model so that it works with the `Simulation` class ([#952](https://github.com/pybamm-team/PyBaMM/pull/952))
- Fixed solver to recompute initial conditions when inputs are changed ([#951](https://github.com/pybamm-team/PyBaMM/pull/951))
- Reformatted thermal submodels ([#938](https://github.com/pybamm-team/PyBaMM/pull/938))
- Reformatted electrolyte submodels ([#927](https://github.com/pybamm-team/PyBaMM/pull/927))
- Reformatted convection submodels ([#635](https://github.com/pybamm-team/PyBaMM/pull/635))

## Breaking changes

- Geometry should no longer be given keys 'primary' or 'secondary' ([#1032](https://github.com/pybamm-team/PyBaMM/pull/1032))
- Calls to `ProcessedVariable` objects are now made using dimensional time and space ([#1028](https://github.com/pybamm-team/PyBaMM/pull/1028))
- For variables discretised using finite elements the result returned by calling `ProcessedVariable` is now transposed ([#1020](https://github.com/pybamm-team/PyBaMM/pull/1020))
- Renamed "surface area density" to "surface area to volume ratio" ([#975](https://github.com/pybamm-team/PyBaMM/pull/975))
- Replaced "reaction rate" with "exchange-current density" ([#975](https://github.com/pybamm-team/PyBaMM/pull/975))
- Changed the implementation of reactions in submodels ([#948](https://github.com/pybamm-team/PyBaMM/pull/948))
- Removed some inputs like `T_inf`, `R_g` and activation energies to some of the standard function parameters. This is because each of those inputs is specific to a particular function (e.g. the reference temperature at which the function was measured). To change a property such as the activation energy, users should create a new function, specifying the relevant property as a `Parameter` or `InputParameter` ([#942](https://github.com/pybamm-team/PyBaMM/pull/942))
- The thermal option 'xyz-lumped' has been removed. The option 'thermal current collector' has also been removed ([#938](https://github.com/pybamm-team/PyBaMM/pull/938))
- The 'C-rate' parameter has been deprecated. Use 'Current function [A]' instead. The cell capacity can be accessed as 'Cell capacity [A.h]', and used to calculate current from C-rate ([#952](https://github.com/pybamm-team/PyBaMM/pull/952))

# [v0.2.1](https://github.com/pybamm-team/PyBaMM/tree/v0.2.1) - 2020-03-31

New expression tree node types, models, parameter sets and solvers, as well as general bug fixes and new examples.

## Features

- Store variable slices in model for inspection ([#925](https://github.com/pybamm-team/PyBaMM/pull/925))
- Added LiNiCoO2 parameter set from Ecker et. al. ([#922](https://github.com/pybamm-team/PyBaMM/pull/922))
- Made t_plus (optionally) a function of electrolyte concentration, and added (1 + dlnf/dlnc) to models ([#921](https://github.com/pybamm-team/PyBaMM/pull/921))
- Added `DummySolver` for empty models ([#915](https://github.com/pybamm-team/PyBaMM/pull/915))
- Added functionality to broadcast to edges ([#891](https://github.com/pybamm-team/PyBaMM/pull/891))
- Reformatted and cleaned up `QuickPlot` ([#886](https://github.com/pybamm-team/PyBaMM/pull/886))
- Added thermal effects to lead-acid models ([#885](https://github.com/pybamm-team/PyBaMM/pull/885))
- Added a helper function for info on function parameters ([#881](https://github.com/pybamm-team/PyBaMM/pull/881))
- Added additional notebooks showing how to create and compare models ([#877](https://github.com/pybamm-team/PyBaMM/pull/877))
- Added `Minimum`, `Maximum` and `Sign` operators
  ([#876](https://github.com/pybamm-team/PyBaMM/pull/876))
- Added a search feature to `FuzzyDict` ([#875](https://github.com/pybamm-team/PyBaMM/pull/875))
- Add ambient temperature as a function of time ([#872](https://github.com/pybamm-team/PyBaMM/pull/872))
- Added `CasadiAlgebraicSolver` for solving algebraic systems with CasADi ([#868](https://github.com/pybamm-team/PyBaMM/pull/868))
- Added electrolyte functions from Landesfeind ([#860](https://github.com/pybamm-team/PyBaMM/pull/860))
- Add new symbols `VariableDot`, representing the derivative of a variable wrt time,
  and `StateVectorDot`, representing the derivative of a state vector wrt time
  ([#858](https://github.com/pybamm-team/PyBaMM/issues/858))

## Bug fixes

- Filter out discontinuities that occur after solve times
  ([#941](https://github.com/pybamm-team/PyBaMM/pull/945))
- Fixed tight layout for QuickPlot in jupyter notebooks ([#930](https://github.com/pybamm-team/PyBaMM/pull/930))
- Fixed bug raised if function returns a scalar ([#919](https://github.com/pybamm-team/PyBaMM/pull/919))
- Fixed event handling in `ScipySolver` ([#905](https://github.com/pybamm-team/PyBaMM/pull/905))
- Made input handling clearer in solvers ([#905](https://github.com/pybamm-team/PyBaMM/pull/905))
- Updated Getting started notebook 2 ([#903](https://github.com/pybamm-team/PyBaMM/pull/903))
- Reformatted external circuit submodels ([#879](https://github.com/pybamm-team/PyBaMM/pull/879))
- Some bug fixes to generalize specifying models that aren't battery models, see [#846](https://github.com/pybamm-team/PyBaMM/issues/846)
- Reformatted interface submodels to be more readable ([#866](https://github.com/pybamm-team/PyBaMM/pull/866))
- Removed double-counted "number of electrodes connected in parallel" from simulation ([#864](https://github.com/pybamm-team/PyBaMM/pull/864))

## Breaking changes

- Changed keyword argument `u` for inputs (when evaluating an object) to `inputs` ([#905](https://github.com/pybamm-team/PyBaMM/pull/905))
- Removed "set external temperature" and "set external potential" options. Use "external submodels" option instead ([#862](https://github.com/pybamm-team/PyBaMM/pull/862))

# [v0.2.0](https://github.com/pybamm-team/PyBaMM/tree/v0.2.0) - 2020-02-26

This release introduces many new features and optimizations. All models can now be solved using the pip installation - in particular, the DFN can be solved in around 0.1s. Other highlights include an improved user interface, simulations of experimental protocols (GITT, CCCV, etc), new parameter sets for NCA and LGM50, drive cycles, "input parameters" and "external variables" for quickly solving models with different parameter values and coupling with external software, and general bug fixes and optimizations.

## Features

- Added LG M50 parameter set from Chen 2020 ([#854](https://github.com/pybamm-team/PyBaMM/pull/854))
- Changed rootfinding algorithm to CasADi, scipy.optimize.root still accessible as an option ([#844](https://github.com/pybamm-team/PyBaMM/pull/844))
- Added capacitance effects to lithium-ion models ([#842](https://github.com/pybamm-team/PyBaMM/pull/842))
- Added NCA parameter set ([#824](https://github.com/pybamm-team/PyBaMM/pull/824))
- Added functionality to `Solution` that automatically gets `t_eval` from the data when simulating drive cycles and performs checks to ensure the output has the required resolution to accurately capture the input current ([#819](https://github.com/pybamm-team/PyBaMM/pull/819))
- Added `Citations` object to print references when specific functionality is used ([#818](https://github.com/pybamm-team/PyBaMM/pull/818))
- Updated `Solution` to allow exporting to matlab and csv formats ([#811](https://github.com/pybamm-team/PyBaMM/pull/811))
- Allow porosity to vary in space ([#809](https://github.com/pybamm-team/PyBaMM/pull/809))
- Added functionality to solve DAE models with non-smooth current inputs ([#808](https://github.com/pybamm-team/PyBaMM/pull/808))
- Added functionality to simulate experiments and testing protocols ([#807](https://github.com/pybamm-team/PyBaMM/pull/807))
- Added fuzzy string matching for parameters and variables ([#796](https://github.com/pybamm-team/PyBaMM/pull/796))
- Changed ParameterValues to raise an error when a parameter that wasn't previously defined is updated ([#796](https://github.com/pybamm-team/PyBaMM/pull/796))
- Added some basic models (BasicSPM and BasicDFN) in order to clearly demonstrate the PyBaMM model structure for battery models ([#795](https://github.com/pybamm-team/PyBaMM/pull/795))
- Allow initial conditions in the particle to depend on x ([#786](https://github.com/pybamm-team/PyBaMM/pull/786))
- Added the harmonic mean to the Finite Volume method, which is now used when computing fluxes ([#783](https://github.com/pybamm-team/PyBaMM/pull/783))
- Refactored `Solution` to make it a dictionary that contains all of the solution variables. This automatically creates `ProcessedVariable` objects when required, so that the solution can be obtained much more easily. ([#781](https://github.com/pybamm-team/PyBaMM/pull/781))
- Added notebook to explain broadcasts ([#776](https://github.com/pybamm-team/PyBaMM/pull/776))
- Added a step to discretisation that automatically compute the inverse of the mass matrix of the differential part of the problem so that the underlying DAEs can be provided in semi-explicit form, as required by the CasADi solver ([#769](https://github.com/pybamm-team/PyBaMM/pull/769))
- Added the gradient operation for the Finite Element Method ([#767](https://github.com/pybamm-team/PyBaMM/pull/767))
- Added `InputParameter` node for quickly changing parameter values ([#752](https://github.com/pybamm-team/PyBaMM/pull/752))
- Added submodels for operating modes other than current-controlled ([#751](https://github.com/pybamm-team/PyBaMM/pull/751))
- Changed finite volume discretisation to use exact values provided by Neumann boundary conditions when computing the gradient instead of adding ghost nodes([#748](https://github.com/pybamm-team/PyBaMM/pull/748))
- Added optional R(x) distribution in particle models ([#745](https://github.com/pybamm-team/PyBaMM/pull/745))
- Generalized importing of external variables ([#728](https://github.com/pybamm-team/PyBaMM/pull/728))
- Separated active and inactive material volume fractions ([#726](https://github.com/pybamm-team/PyBaMM/pull/726))
- Added submodels for tortuosity ([#726](https://github.com/pybamm-team/PyBaMM/pull/726))
- Simplified the interface for setting current functions ([#723](https://github.com/pybamm-team/PyBaMM/pull/723))
- Added Heaviside operator ([#723](https://github.com/pybamm-team/PyBaMM/pull/723))
- New extrapolation methods ([#707](https://github.com/pybamm-team/PyBaMM/pull/707))
- Added some "Getting Started" documentation ([#703](https://github.com/pybamm-team/PyBaMM/pull/703))
- Allow abs tolerance to be set by variable for IDA KLU solver ([#700](https://github.com/pybamm-team/PyBaMM/pull/700))
- Added Simulation class ([#693](https://github.com/pybamm-team/PyBaMM/pull/693)) with load/save functionality ([#732](https://github.com/pybamm-team/PyBaMM/pull/732))
- Added interface to CasADi solver ([#687](https://github.com/pybamm-team/PyBaMM/pull/687), [#691](https://github.com/pybamm-team/PyBaMM/pull/691), [#714](https://github.com/pybamm-team/PyBaMM/pull/714)). This makes the SUNDIALS DAE solvers (Scikits and KLU) truly optional (though IDA KLU is recommended for solving the DFN).
- Added option to use CasADi's Algorithmic Differentiation framework to calculate Jacobians ([#687](https://github.com/pybamm-team/PyBaMM/pull/687))
- Added method to evaluate parameters more easily ([#669](https://github.com/pybamm-team/PyBaMM/pull/669))
- Added `Jacobian` class to reuse known Jacobians of expressions ([#665](https://github.com/pybamm-team/PyBaMM/pull/670))
- Added `Interpolant` class to interpolate experimental data (e.g. OCP curves) ([#661](https://github.com/pybamm-team/PyBaMM/pull/661))
- Added interface (via pybind11) to sundials with the IDA KLU sparse linear solver ([#657](https://github.com/pybamm-team/PyBaMM/pull/657))
- Allowed parameters to be set by material or by specifying a particular paper ([#647](https://github.com/pybamm-team/PyBaMM/pull/647))
- Set relative and absolute tolerances independently in solvers ([#645](https://github.com/pybamm-team/PyBaMM/pull/645))
- Added basic method to allow (a part of) the State Vector to be updated with results obtained from another solution or package ([#624](https://github.com/pybamm-team/PyBaMM/pull/624))
- Added some non-uniform meshes in 1D and 2D ([#617](https://github.com/pybamm-team/PyBaMM/pull/617))

## Optimizations

- Now simplifying objects that are constant as soon as they are created ([#801](https://github.com/pybamm-team/PyBaMM/pull/801))
- Simplified solver interface ([#800](https://github.com/pybamm-team/PyBaMM/pull/800))
- Added caching for shape evaluation, used during discretisation ([#780](https://github.com/pybamm-team/PyBaMM/pull/780))
- Added an option to skip model checks during discretisation, which could be slow for large models ([#739](https://github.com/pybamm-team/PyBaMM/pull/739))
- Use CasADi's automatic differentation algorithms by default when solving a model ([#714](https://github.com/pybamm-team/PyBaMM/pull/714))
- Avoid re-checking size when making a copy of an `Index` object ([#656](https://github.com/pybamm-team/PyBaMM/pull/656))
- Avoid recalculating `_evaluation_array` when making a copy of a `StateVector` object ([#653](https://github.com/pybamm-team/PyBaMM/pull/653))

## Bug fixes

- Fixed a bug where current loaded from data was incorrectly scaled with the cell capacity ([#852](https://github.com/pybamm-team/PyBaMM/pull/852))
- Moved evaluation of initial conditions to solver ([#839](https://github.com/pybamm-team/PyBaMM/pull/839))
- Fixed a bug where the first line of the data wasn't loaded when parameters are loaded from data ([#819](https://github.com/pybamm-team/PyBaMM/pull/819))
- Made `graphviz` an optional dependency ([#810](https://github.com/pybamm-team/PyBaMM/pull/810))
- Fixed examples to run with basic pip installation ([#800](https://github.com/pybamm-team/PyBaMM/pull/800))
- Added events for CasADi solver when stepping ([#800](https://github.com/pybamm-team/PyBaMM/pull/800))
- Improved implementation of broadcasts ([#776](https://github.com/pybamm-team/PyBaMM/pull/776))
- Fixed a bug which meant that the Ohmic heating in the current collectors was incorrect if using the Finite Element Method ([#767](https://github.com/pybamm-team/PyBaMM/pull/767))
- Improved automatic broadcasting ([#747](https://github.com/pybamm-team/PyBaMM/pull/747))
- Fixed bug with wrong temperature in initial conditions ([#737](https://github.com/pybamm-team/PyBaMM/pull/737))
- Improved flexibility of parameter values so that parameters (such as diffusivity or current) can be set as functions or scalars ([#723](https://github.com/pybamm-team/PyBaMM/pull/723))
- Fixed a bug where boundary conditions were sometimes handled incorrectly in 1+1D models ([#713](https://github.com/pybamm-team/PyBaMM/pull/713))
- Corrected a sign error in Dirichlet boundary conditions in the Finite Element Method ([#706](https://github.com/pybamm-team/PyBaMM/pull/706))
- Passed the correct dimensional temperature to open circuit potential ([#702](https://github.com/pybamm-team/PyBaMM/pull/702))
- Added missing temperature dependence in electrolyte and interface submodels ([#698](https://github.com/pybamm-team/PyBaMM/pull/698))
- Fixed differentiation of functions that have more than one argument ([#687](https://github.com/pybamm-team/PyBaMM/pull/687))
- Added warning if `ProcessedVariable` is called outside its interpolation range ([#681](https://github.com/pybamm-team/PyBaMM/pull/681))
- Updated installation instructions for Mac OS ([#680](https://github.com/pybamm-team/PyBaMM/pull/680))
- Improved the way `ProcessedVariable` objects are created in higher dimensions ([#581](https://github.com/pybamm-team/PyBaMM/pull/581))

## Breaking changes

- Time for solver should now be given in seconds ([#832](https://github.com/pybamm-team/PyBaMM/pull/832))
- Model events are now represented as a list of `pybamm.Event` ([#759](https://github.com/pybamm-team/PyBaMM/issues/759)
- Removed `ParameterValues.update_model`, whose functionality is now replaced by `InputParameter` ([#801](https://github.com/pybamm-team/PyBaMM/pull/801))
- Removed `Outer` and `Kron` nodes as no longer used ([#777](https://github.com/pybamm-team/PyBaMM/pull/777))
- Moved `results` to separate repositories ([#761](https://github.com/pybamm-team/PyBaMM/pull/761))
- The parameters "Bruggeman coefficient" must now be specified separately as "Bruggeman coefficient (electrolyte)" and "Bruggeman coefficient (electrode)"
- The current classes (`GetConstantCurrent`, `GetUserCurrent` and `GetUserData`) have now been removed. Please refer to the [`change-input-current` notebook](https://github.com/pybamm-team/PyBaMM/blob/main/examples/notebooks/change-input-current.ipynb) for information on how to specify an input current
- Parameter functions must now use pybamm functions instead of numpy functions (e.g. `pybamm.exp` instead of `numpy.exp`), as these are then used to construct the expression tree directly. Generally, pybamm syntax follows numpy syntax; please get in touch if a function you need is missing.
- The current must now be updated by changing "Current function [A]" or "C-rate" instead of "Typical current [A]"

# [v0.1.0](https://github.com/pybamm-team/PyBaMM/tree/v0.1.0) - 2019-10-08

This is the first official version of PyBaMM.
Please note that PyBaMM in still under active development, and so the API may change in the future.

## Features

### Models

#### Lithium-ion

- Single Particle Model (SPM)
- Single Particle Model with electrolyte (SPMe)
- Doyle-Fuller-Newman (DFN) model

with the following optional physics:

- Thermal effects
- Fast diffusion in particles
- 2+1D (pouch cell)

#### Lead-acid

- Leading-Order Quasi-Static model
- First-Order Quasi-Static model
- Composite model
- Full model

with the following optional physics:

- Hydrolysis side reaction
- Capacitance effects
- 2+1D

### Spatial discretisations

- Finite Volume (1D only)
- Finite Element (scikit, 2D only)

### Solvers

- Scipy
- Scikits ODE
- Scikits DAE
- IDA KLU sparse linear solver (Sundials)
- Algebraic (root-finding)<|MERGE_RESOLUTION|>--- conflicted
+++ resolved
@@ -2,7 +2,7 @@
 
 ## Features
 
-- Added variables "Loss of lithium due to LAM in negative/positive electrode [mol]", and "Total lithium lost to LAM [mol]/[A.h]". This is also included in the calculation of "total lithium in system" to make sure that lithium is truly conserved. ([#2529](https://github.com/pybamm-team/PyBaMM/pull/2529))
+- Added variables "Loss of lithium due to loss of active material in negative/positive electrode [mol]". These should be included in the calculation of "total lithium in system" to make sure that lithium is truly conserved. ([#2529](https://github.com/pybamm-team/PyBaMM/pull/2529))
 - `initial_soc` can now be a string "x V", in which case the simulation is initialized to start from that voltage ([#2508](https://github.com/pybamm-team/PyBaMM/pull/2508))
 - The `ElectrodeSOH` solver can now calculate electrode balance based on a target "cell capacity" (requires cell capacity "Q" as input), as well as the default "cyclable cell capacity" (requires cyclable lithium capacity "Q_Li" as input). Use the keyword argument `known_value` to control which is used. ([#2508](https://github.com/pybamm-team/PyBaMM/pull/2508))
 
@@ -13,11 +13,8 @@
 
 ## Breaking changes
 
-<<<<<<< HEAD
 - Renamed "Negative/Positive electrode SOC" to "Negative/Positive electrode stoichiometry" to avoid confusion with cell SOC ([#2529](https://github.com/pybamm-team/PyBaMM/pull/2529))
-=======
 - Removed external variables and submodels. InputParameter should now be used in all cases ([#2502](https://github.com/pybamm-team/PyBaMM/pull/2502))
->>>>>>> ea1f675a
 - Trying to use a solver to solve multiple models results in a RuntimeError exception ([#2481](https://github.com/pybamm-team/PyBaMM/pull/2481))
 - Inputs for the `ElectrodeSOH` solver are now (i) "Q_Li", the total cyclable capacity of lithium in the electrodes (previously "n_Li", the total number of moles, n_Li = 3600/F \* Q_Li) (ii) "Q_n", the capacity of the negative electrode (previously "C_n"), and "Q_p", the capacity of the positive electrode (previously "C_p") ([#2508](https://github.com/pybamm-team/PyBaMM/pull/2508))
 
