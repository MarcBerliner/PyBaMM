#
# Unary operator classes and methods
#
import numbers

import numpy as np
from scipy.sparse import csr_matrix

import pybamm


class Broadcast(pybamm.SpatialOperator):
    """
    A node in the expression tree representing a broadcasting operator.
    Broadcasts a child to a specified domain. After discretisation, this will evaluate
    to an array of the right shape for the specified domain.

    For an example of broadcasts in action, see
    `this example notebook
    <https://github.com/pybamm-team/PyBaMM/blob/develop/examples/notebooks/expression_tree/broadcasts.ipynb>`_

    Parameters
    ----------
    child : :class:`Symbol`
        child node
    broadcast_domain : iterable of str
        Primary domain for broadcast. This will become the domain of the symbol
    broadcast_auxiliary_domains : dict of str
        Auxiliary domains for broadcast.
    broadcast_type : str, optional
        Whether to broadcast to the full domain (primary and secondary) or only in the
        primary direction. Default is "full".
    name : str
        name of the node

    **Extends:** :class:`SpatialOperator`
    """

    def __init__(
        self,
        child,
        broadcast_domain,
        broadcast_auxiliary_domains=None,
        broadcast_type="full to nodes",
        name=None,
    ):
        # Convert child to scalar if it is a number
        if isinstance(child, numbers.Number):
            child = pybamm.Scalar(child)
        # Convert domain to list if it's a string
        if isinstance(broadcast_domain, str):
            broadcast_domain = [broadcast_domain]

        if name is None:
            name = "broadcast"

        # perform some basic checks and set attributes
        domain, auxiliary_domains = self.check_and_set_domains(
            child, broadcast_type, broadcast_domain, broadcast_auxiliary_domains
        )
        self.broadcast_type = broadcast_type
        self.broadcast_domain = broadcast_domain
        super().__init__(name, child, domain, auxiliary_domains)

    @property
    def broadcasts_to_nodes(self):
        if self.broadcast_type.endswith("nodes"):
            return True
        else:
            return False

    def _sympy_operator(self, child):
        """Override :meth:`pybamm.UnaryOperator._sympy_operator`"""
        return child


class PrimaryBroadcast(Broadcast):
    """
    A node in the expression tree representing a primary broadcasting operator.
    Broadcasts in a `primary` dimension only. That is, makes explicit copies of the
    symbol in the domain specified by `broadcast_domain`. This should be used for
    broadcasting from a "larger" scale to a "smaller" scale, for example broadcasting
    temperature T(x) from the electrode to the particles, or broadcasting current
    collector current i(y, z) from the current collector to the electrodes.

    Parameters
    ----------
    child : :class:`Symbol`
        child node
    broadcast_domain : iterable of str
        Primary domain for broadcast. This will become the domain of the symbol
    name : str
        name of the node

    **Extends:** :class:`Broadcast`
    """

    def __init__(self, child, broadcast_domain, name=None):
        super().__init__(
            child, broadcast_domain, broadcast_type="primary to nodes", name=name
        )

    def check_and_set_domains(
        self, child, broadcast_type, broadcast_domain, broadcast_auxiliary_domains
    ):
        """See :meth:`Broadcast.check_and_set_domains`"""
        # Can only do primary broadcast from current collector to electrode,
        # particle-size or particle or from electrode to particle-size or particle.
        # Note e.g. current collector to particle *is* allowed
        if child.domain == []:
            pass
        elif child.domain == ["current collector"] and broadcast_domain[0] not in [
            "negative electrode",
            "separator",
            "positive electrode",
            "negative particle size",
            "positive particle size",
            "negative particle",
            "positive particle",
        ]:
            raise pybamm.DomainError(
                """Primary broadcast from current collector domain must be to electrode
                or separator or particle or particle size domains"""
            )
        elif child.domain[0] in [
            "negative electrode",
            "separator",
            "positive electrode",
        ] and broadcast_domain[0] not in [
            "negative particle",
            "positive particle",
            "negative particle size",
            "positive particle size",
        ]:
            raise pybamm.DomainError(
                """Primary broadcast from electrode or separator must be to particle
                or particle size domains"""
            )
        elif (
            child.domain[0]
            in [
                "negative particle size",
                "positive particle size",
            ]
            and broadcast_domain[0] not in ["negative particle", "positive particle"]
        ):
            raise pybamm.DomainError(
                """Primary broadcast from particle size domain must be to particle
                domain"""
            )
        elif child.domain[0] in ["negative particle", "positive particle"]:
            raise pybamm.DomainError("Cannot do primary broadcast from particle domain")

        domain = broadcast_domain
        auxiliary_domains = {}
        if child.domain != []:
            auxiliary_domains["secondary"] = child.domain
        if "secondary" in child.auxiliary_domains:
            auxiliary_domains["tertiary"] = child.auxiliary_domains["secondary"]
            if "tertiary" in child.auxiliary_domains:
                auxiliary_domains["quaternary"] = child.auxiliary_domains["tertiary"]

        return domain, auxiliary_domains

    def _unary_new_copy(self, child):
        """See :meth:`pybamm.UnaryOperator._unary_new_copy()`."""
        return self.__class__(child, self.broadcast_domain)

    def _evaluate_for_shape(self):
        """
        Returns a vector of NaNs to represent the shape of a Broadcast.
        See :meth:`pybamm.Symbol.evaluate_for_shape_using_domain()`
        """
        child_eval = self.children[0].evaluate_for_shape()
        vec = pybamm.evaluate_for_shape_using_domain(self.domain)
        return np.outer(child_eval, vec).reshape(-1, 1)

    def reduce_one_dimension(self):
        """Reduce the broadcast by one dimension."""
        return self.orphans[0]


class PrimaryBroadcastToEdges(PrimaryBroadcast):
    """A primary broadcast onto the edges of the domain."""

    def __init__(self, child, broadcast_domain, name=None):
        name = name or "broadcast to edges"
        super().__init__(child, broadcast_domain, name)
        self.broadcast_type = "primary to edges"

    def _evaluates_on_edges(self, dimension):
        return True


class SecondaryBroadcast(Broadcast):
    """
    A node in the expression tree representing a secondary broadcasting operator.
    Broadcasts in a `secondary` dimension only. That is, makes explicit copies of the
    symbol in the domain specified by `broadcast_domain`. This should be used for
    broadcasting from a "smaller" scale to a "larger" scale, for example broadcasting
    SPM particle concentrations c_s(r) from the particles to the electrodes. Note that
    this wouldn't be used to broadcast particle concentrations in the DFN, since these
    already depend on both x and r.

    Parameters
    ----------
    child : :class:`Symbol`
        child node
    broadcast_domain : iterable of str
        Secondary domain for broadcast. This will become the secondary domain of the
        symbol, shifting the child's `secondary` and `tertiary` (if present) over by
        one position.
    name : str
        name of the node

    **Extends:** :class:`Broadcast`
    """

    def __init__(self, child, broadcast_domain, name=None):
        super().__init__(
            child, broadcast_domain, broadcast_type="secondary to nodes", name=name
        )

    def check_and_set_domains(
        self, child, broadcast_type, broadcast_domain, broadcast_auxiliary_domains
    ):
        """See :meth:`Broadcast.check_and_set_domains`"""
        if child.domain == []:
            raise TypeError(
                "Cannot take SecondaryBroadcast of an object with empty domain. "
                "Use PrimaryBroadcast instead."
            )
        # Can only do secondary broadcast from particle to electrode or current
        # collector or from electrode to current collector
        if child.domain[0] in [
            "negative particle",
            "positive particle",
        ] and broadcast_domain[0] not in [
            "negative particle size",
            "positive particle size",
            "negative electrode",
            "separator",
            "positive electrode",
            "current collector",
        ]:
            raise pybamm.DomainError(
                """Secondary broadcast from particle domain must be to particle-size,
                electrode, separator, or current collector domains"""
            )
        if child.domain[0] in [
            "negative particle size",
            "positive particle size",
        ] and broadcast_domain[0] not in [
            "negative electrode",
            "separator",
            "positive electrode",
            "current collector",
        ]:
            raise pybamm.DomainError(
                """Secondary broadcast from particle size domain must be to
                electrode or separator or current collector domains"""
            )
        elif (
            child.domain[0]
            in [
                "negative electrode",
                "separator",
                "positive electrode",
            ]
            and broadcast_domain != ["current collector"]
        ):
            raise pybamm.DomainError(
                """Secondary broadcast from electrode or separator must be to
                current collector domains"""
            )
        elif child.domain == ["current collector"]:
            raise pybamm.DomainError(
                "Cannot do secondary broadcast from current collector domain"
            )
        # Domain stays the same as child domain and broadcast domain is secondary
        # domain
        domain = child.domain
        auxiliary_domains = {"secondary": broadcast_domain}
        # Child's secondary domain becomes tertiary domain
<<<<<<< HEAD
        auxiliary_domains["tertiary"] = child.domains["secondary"]
=======
        if "secondary" in child.auxiliary_domains:
            auxiliary_domains["tertiary"] = child.auxiliary_domains["secondary"]
            # Child's tertiary becomes quaternary
            if "tertiary" in child.auxiliary_domains:
                auxiliary_domains["quaternary"] = child.auxiliary_domains["tertiary"]
>>>>>>> e1f7739e

        return domain, auxiliary_domains

    def _unary_new_copy(self, child):
        """See :meth:`pybamm.UnaryOperator._unary_new_copy()`."""
        return SecondaryBroadcast(child, self.broadcast_domain)

    def _evaluate_for_shape(self):
        """
        Returns a vector of NaNs to represent the shape of a Broadcast.
        See :meth:`pybamm.Symbol.evaluate_for_shape_using_domain()`
        """
        child_eval = self.children[0].evaluate_for_shape()
        vec = pybamm.evaluate_for_shape_using_domain(
            self.auxiliary_domains["secondary"]
        )
        return np.outer(vec, child_eval).reshape(-1, 1)

    def reduce_one_dimension(self):
        """Reduce the broadcast by one dimension."""
        raise NotImplementedError


class SecondaryBroadcastToEdges(SecondaryBroadcast):
    """A secondary broadcast onto the edges of a domain."""

    def __init__(self, child, broadcast_domain, name=None):
        name = name or "broadcast to edges"
        super().__init__(child, broadcast_domain, name)
        self.broadcast_type = "secondary to edges"

    def _evaluates_on_edges(self, dimension):
        return True


class TertiaryBroadcast(Broadcast):
    """
    A node in the expression tree representing a tertiary broadcasting operator.
    Broadcasts in a `tertiary` dimension only. That is, makes explicit copies of the
    symbol in the domain specified by `broadcast_domain`. This is used, e.g., for
    broadcasting particle concentrations c_s(r,R) in the MPM, which have a `primary`
    and `secondary` domain, to the electrode x, which is added as a `tertiary`
    domain. Note: the symbol for broadcast must already have a non-empty `secondary`
    domain.

    Parameters
    ----------
    child : :class:`Symbol`
        child node
    broadcast_domain : iterable of str
        The domain for broadcast. This will become the tertiary domain of the symbol.
        The `tertiary` domain of the child, if present, is shifted by one to the
        `quaternary` domain of the symbol.
    name : str
        name of the node

    **Extends:** :class:`Broadcast`
    """

    def __init__(self, child, broadcast_domain, name=None):
        super().__init__(
            child, broadcast_domain, broadcast_type="tertiary to nodes", name=name
        )

    def check_and_set_domains(
        self, child, broadcast_type, broadcast_domain, broadcast_auxiliary_domains
    ):
        """See :meth:`Broadcast.check_and_set_domains`"""
        if child.auxiliary_domains == {}:
            raise TypeError(
                """Cannot take TertiaryBroadcast of an object without a secondary
                domain. Use SecondaryBroadcast instead."""
            )
        # Can only do tertiary broadcast to a "higher dimension" than the
        # secondary domain of child
        if child.auxiliary_domains["secondary"][0] in [
            "negative particle size",
            "positive particle size",
        ] and broadcast_domain[0] not in [
            "negative electrode",
            "separator",
            "positive electrode",
            "current collector"
        ]:
            raise pybamm.DomainError(
                """Tertiary broadcast from a symbol with particle size secondary
                domain must be to electrode, separator or current collector"""
            )
        if child.auxiliary_domains["secondary"][0] in [
            "negative electrode",
            "separator",
            "positive electrode",
        ] and broadcast_domain != ["current collector"]:
            raise pybamm.DomainError(
                """Tertiary broadcast from a symbol with an electrode or
                separator secondary domain must be to current collector"""
            )
        if child.auxiliary_domains["secondary"] == ["current collector"]:
            raise pybamm.DomainError(
                """Cannot do tertiary broadcast for symbol with a current collector
                secondary domain"""
            )
        # Primary and secondary domains stay the same as child's,
        # and broadcast domain is tertiary
        domain = child.domain
        auxiliary_domains = {"secondary": child.auxiliary_domains["secondary"]}
        auxiliary_domains["tertiary"] = broadcast_domain
        # Child's tertiary domain becomes quaternary
        if "tertiary" in child.auxiliary_domains:
            auxiliary_domains["quaternary"] = child.auxiliary_domains["tertiary"]

        return domain, auxiliary_domains

    def _unary_new_copy(self, child):
        """See :meth:`pybamm.UnaryOperator._unary_new_copy()`."""
        return self.__class__(child, self.broadcast_domain)

    def _evaluate_for_shape(self):
        """
        Returns a vector of NaNs to represent the shape of a Broadcast.
        See :meth:`pybamm.Symbol.evaluate_for_shape_using_domain()`
        """
        child_eval = self.children[0].evaluate_for_shape()
        vec = pybamm.evaluate_for_shape_using_domain(self.domain)
        return np.outer(vec, child_eval).reshape(-1, 1)

    def reduce_one_dimension(self):
        """Reduce the broadcast by one dimension."""
        raise NotImplementedError


class TertiaryBroadcastToEdges(TertiaryBroadcast):
    """A tertiary broadcast onto the edges of a domain."""

    def __init__(self, child, broadcast_domain, name=None):
        name = name or "broadcast to edges"
        super().__init__(child, broadcast_domain, name)
        self.broadcast_type = "tertiary to edges"

    def _evaluates_on_edges(self, dimension):
        return True


class FullBroadcast(Broadcast):
    """A class for full broadcasts."""

    def __init__(self, child, broadcast_domain, auxiliary_domains, name=None):
        if isinstance(auxiliary_domains, str):
            auxiliary_domains = {"secondary": auxiliary_domains}
        super().__init__(
            child,
            broadcast_domain,
            broadcast_auxiliary_domains=auxiliary_domains,
            broadcast_type="full to nodes",
            name=name,
        )

    def check_and_set_domains(
        self, child, broadcast_type, broadcast_domain, broadcast_auxiliary_domains
    ):
        """See :meth:`Broadcast.check_and_set_domains`"""

        # Variables on the current collector can only be broadcast to 'primary'
        if child.domain == ["current collector"]:
            raise pybamm.DomainError(
                "Cannot do full broadcast from current collector domain"
            )
        domain = broadcast_domain
        auxiliary_domains = broadcast_auxiliary_domains or {}

        return domain, auxiliary_domains

    def _unary_new_copy(self, child):
        """See :meth:`pybamm.UnaryOperator._unary_new_copy()`."""
        return self.__class__(child, self.broadcast_domain, self.auxiliary_domains)

    def _evaluate_for_shape(self):
        """
        Returns a vector of NaNs to represent the shape of a Broadcast.
        See :meth:`pybamm.Symbol.evaluate_for_shape_using_domain()`
        """
        child_eval = self.children[0].evaluate_for_shape()
        vec = pybamm.evaluate_for_shape_using_domain(
            self.domain, self.auxiliary_domains
        )

        return child_eval * vec

    def reduce_one_dimension(self):
        """Reduce the broadcast by one dimension."""
        if self.auxiliary_domains == {}:
            return self.orphans[0]
        elif "tertiary" not in self.auxiliary_domains:
            return PrimaryBroadcast(
                self.orphans[0], self.auxiliary_domains["secondary"]
            )
        elif "tertiary" in self.auxiliary_domains:
            return FullBroadcast(
                self.orphans[0],
                self.auxiliary_domains["secondary"],
                {"secondary": self.auxiliary_domains["tertiary"]},
            )


class FullBroadcastToEdges(FullBroadcast):
    """
    A full broadcast onto the edges of a domain (edges of primary dimension, nodes of
    other dimensions)
    """

    def __init__(self, child, broadcast_domain, auxiliary_domains, name=None):
        name = name or "broadcast to edges"
        super().__init__(child, broadcast_domain, auxiliary_domains, name)
        self.broadcast_type = "full to edges"

    def _evaluates_on_edges(self, dimension):
        return True

    def reduce_one_dimension(self):
        """Reduce the broadcast by one dimension."""
        if self.auxiliary_domains == {}:
            return self.orphans[0]
        elif "tertiary" not in self.auxiliary_domains:
            return PrimaryBroadcastToEdges(
                self.orphans[0], self.auxiliary_domains["secondary"]
            )
        elif "tertiary" in self.auxiliary_domains:
            return FullBroadcastToEdges(
                self.orphans[0],
                self.auxiliary_domains["secondary"],
                {"secondary": self.auxiliary_domains["tertiary"]},
            )


def full_like(symbols, fill_value):
    """
    Returns an array with the same shape, domain and auxiliary domains as the sum of the
    input symbols, with a constant value given by `fill_value`.

    Parameters
    ----------
    symbols : :class:`Symbol`
        Symbols whose shape to copy
    fill_value : number
        Value to assign
    """
    # Make a symbol that combines all the children, to get the right domain
    # that takes all the child symbols into account
    sum_symbol = symbols[0]
    for sym in symbols[1:]:
        sum_symbol += sym

    # Just return scalar if symbol shape is scalar
    if sum_symbol.evaluates_to_number():
        return pybamm.Scalar(fill_value)
    try:
        shape = sum_symbol.shape
        # use vector or matrix
        if shape[1] == 1:
            array_type = pybamm.Vector
        else:
            array_type = pybamm.Matrix
        # return dense array, except for a matrix of zeros
        if shape[1] != 1 and fill_value == 0:
            entries = csr_matrix(shape)
        else:
            entries = fill_value * np.ones(shape)

        return array_type(
            entries,
            domain=sum_symbol.domain,
            auxiliary_domains=sum_symbol.auxiliary_domains,
        )

    except NotImplementedError:
        if sum_symbol.evaluates_on_edges("primary"):
            return FullBroadcastToEdges(
                fill_value, sum_symbol.domain, sum_symbol.auxiliary_domains
            )
        else:
            return FullBroadcast(
                fill_value, sum_symbol.domain, sum_symbol.auxiliary_domains
            )


def zeros_like(*symbols):
    """
    Returns an array with the same shape, domain and auxiliary domains as the sum of the
    input symbols, with each entry equal to zero.

    Parameters
    ----------
    symbols : :class:`Symbol`
        Symbols whose shape to copy
    """
    return full_like(symbols, 0)


def ones_like(*symbols):
    """
    Returns an array with the same shape, domain and auxiliary domains as the sum of the
    input symbols, with each entry equal to one.

    Parameters
    ----------
    symbols : :class:`Symbol`
        Symbols whose shape to copy
    """
    return full_like(symbols, 1)<|MERGE_RESOLUTION|>--- conflicted
+++ resolved
@@ -281,16 +281,9 @@
         # domain
         domain = child.domain
         auxiliary_domains = {"secondary": broadcast_domain}
-        # Child's secondary domain becomes tertiary domain
-<<<<<<< HEAD
+        # Child's secondary domain becomes tertiary domain, tertiary becomes quaternary
         auxiliary_domains["tertiary"] = child.domains["secondary"]
-=======
-        if "secondary" in child.auxiliary_domains:
-            auxiliary_domains["tertiary"] = child.auxiliary_domains["secondary"]
-            # Child's tertiary becomes quaternary
-            if "tertiary" in child.auxiliary_domains:
-                auxiliary_domains["quaternary"] = child.auxiliary_domains["tertiary"]
->>>>>>> e1f7739e
+        auxiliary_domains["quaternary"] = child.domains["tertiary"]
 
         return domain, auxiliary_domains
 
@@ -373,17 +366,21 @@
             "negative electrode",
             "separator",
             "positive electrode",
-            "current collector"
+            "current collector",
         ]:
             raise pybamm.DomainError(
                 """Tertiary broadcast from a symbol with particle size secondary
                 domain must be to electrode, separator or current collector"""
             )
-        if child.auxiliary_domains["secondary"][0] in [
-            "negative electrode",
-            "separator",
-            "positive electrode",
-        ] and broadcast_domain != ["current collector"]:
+        if (
+            child.auxiliary_domains["secondary"][0]
+            in [
+                "negative electrode",
+                "separator",
+                "positive electrode",
+            ]
+            and broadcast_domain != ["current collector"]
+        ):
             raise pybamm.DomainError(
                 """Tertiary broadcast from a symbol with an electrode or
                 separator secondary domain must be to current collector"""
