--- conflicted
+++ resolved
@@ -54,11 +54,7 @@
         else:
             return self.concatenation_function(children_eval)
 
-<<<<<<< HEAD
-    def evaluate(self, t=None, y=None, y_dot=None, params=None, known_evals=None):
-=======
     def evaluate(self, t=None, y=None, y_dot=None, inputs=None, known_evals=None):
->>>>>>> f47b4b86
         """ See :meth:`pybamm.Symbol.evaluate()`. """
         children = self.cached_children
         if known_evals is not None:
@@ -66,22 +62,14 @@
                 children_eval = [None] * len(children)
                 for idx, child in enumerate(children):
                     children_eval[idx], known_evals = child.evaluate(
-<<<<<<< HEAD
-                        t, y, y_dot, params, known_evals
-=======
                         t, y, y_dot, inputs, known_evals
->>>>>>> f47b4b86
                     )
                 known_evals[self.id] = self._concatenation_evaluate(children_eval)
             return known_evals[self.id], known_evals
         else:
             children_eval = [None] * len(children)
             for idx, child in enumerate(children):
-<<<<<<< HEAD
-                children_eval[idx] = child.evaluate(t, y, y_dot, params)
-=======
                 children_eval[idx] = child.evaluate(t, y, y_dot, inputs)
->>>>>>> f47b4b86
             return self._concatenation_evaluate(children_eval)
 
     def new_copy(self):
