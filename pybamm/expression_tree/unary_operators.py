--- conflicted
+++ resolved
@@ -127,77 +127,6 @@
         return np.abs(child)
 
 
-<<<<<<< HEAD
-=======
-class Function(UnaryOperator):
-    """A node in the expression tree representing an arbitrary function
-
-    Parameters
-    ----------
-    func : method
-        A function that takes either 0 or 1 parameters. If func takes no parameters,
-        self.evaluate() return func(). Otherwise, self.evaluate(t,y) returns
-        func(child.evaluate(t,y))
-    child : :class:`pybamm.Symbol`
-        The child node to apply the function to
-
-    **Extends:** :class:`UnaryOperator`
-    """
-
-    def __init__(self, func, child):
-        """ See :meth:`pybamm.UnaryOperator.__init__()`. """
-        self.func = func
-        super().__init__("function ({})".format(func.__name__), child)
-        # hack to work out whether function takes any params
-        # (signature doesn't work for numpy)
-        if isinstance(func, np.ufunc):
-            self.takes_no_params = False
-        else:
-            self.takes_no_params = len(signature(func).parameters) == 0
-
-    def _diff(self, variable):
-        """ See :meth:`pybamm.Symbol._diff()`. """
-        child = self.orphans[0]
-        return child.diff(variable) * Function(autograd.grad(self.func), child)
-
-    def jac(self, variable):
-        """ See :meth:`pybamm.Symbol.jac()`. """
-        child = self.orphans[0]
-        if child.evaluates_to_number():
-            # return zeros of right size
-            variable_y_indices = np.arange(
-                variable.y_slice.start, variable.y_slice.stop
-            )
-            jac = csr_matrix((1, np.size(variable_y_indices)))
-            return pybamm.Matrix(jac)
-        else:
-            jac_fun = Function(autograd.elementwise_grad(self.func), child) * child.jac(
-                variable
-            )
-            jac_fun.domain = self.domain
-            return jac_fun
-
-    def _unary_evaluate(self, child):
-        """ See :meth:`UnaryOperator._unary_evaluate()`. """
-        if self.takes_no_params:
-            return self.func()
-        else:
-            return self.func(child)
-
-    def _unary_new_copy(self, child):
-        """ See :meth:`UnaryOperator._unary_new_copy()`. """
-        return pybamm.Function(self.func, child)
-
-    def _unary_simplify(self, simplified_child):
-        """ See :meth:`UnaryOperator._unary_simplify()`. """
-        if self.takes_no_params:
-            # If self.func() takes no parameters then we can always simplify it
-            return pybamm.Scalar(self.func())
-        else:
-            return pybamm.Function(self.func, simplified_child)
-
-
->>>>>>> 724de329
 class Index(UnaryOperator):
     """A node in the expression tree, which stores the index that should be
     extracted from its child after the child has been evaluated.
