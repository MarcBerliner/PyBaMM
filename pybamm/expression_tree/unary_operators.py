--- conflicted
+++ resolved
@@ -331,25 +331,10 @@
     def __init__(self, name, child, domain=None, auxiliary_domains=None):
         super().__init__(name, child, domain, auxiliary_domains)
 
-<<<<<<< HEAD
-    def _unary_simplify(self, simplified_child):
-        """ See :meth:`pybamm.UnaryOperator.simplify()`. """
-
-        # if there are none of these nodes in the child tree, then this expression
-        # does not depend on space, and therefore the spatial operator result is zero
-        search_types = (pybamm.Variable, pybamm.StateVector, pybamm.SpatialVariable)
-
-        # do the search, return a scalar zero node if no relevent nodes are found
-        if not self.has_symbol_of_classes(search_types):
-            return pybamm.Scalar(0)
-        else:
-            return self.__class__(simplified_child)
-=======
     def diff(self, variable):
         """ See :meth:`pybamm.Symbol.diff()`. """
         # We shouldn't need this
         raise NotImplementedError
->>>>>>> 03001a60
 
 
 class Gradient(SpatialOperator):
