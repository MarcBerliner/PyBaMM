#
# Interface for discretisation
#
from __future__ import absolute_import, division
from __future__ import print_function, unicode_literals
import pybamm

import copy
import numpy as np
from scipy.sparse import block_diag, csr_matrix


class Discretisation(object):
    """The discretisation class, with methods to process a model and replace
    Spatial Operators with Matrices and Variables with StateVectors

    Parameters
    ----------
    mesh : pybamm.Mesh
            contains all submeshes to be used on each domain
    spatial_methods : dict
            a dictionary of the spatial method to be used on each
            domain. The keys correspond to the keys in a pybamm.Model
    """

    def __init__(self, mesh, spatial_methods):
        self._mesh = mesh
        # Unpack macroscale to the constituent subdomains
        if "macroscale" in spatial_methods.keys():
            method = spatial_methods["macroscale"]
            spatial_methods["negative electrode"] = method
            spatial_methods["separator"] = method
            spatial_methods["positive electrode"] = method
        self._spatial_methods = {
            dom: method(mesh) for dom, method in spatial_methods.items()
        }
        self._bcs = {}
        self._y_slices = {}

    @property
    def mesh(self):
        return self._mesh

    def process_model(self, model):
        """Discretise a model.
        Currently inplace, could be changed to return a new model.

        Parameters
        ----------
        model : :class:`pybamm.BaseModel` (or subclass)
            Model to dicretise. Must have attributes rhs, initial_conditions and
            boundary_conditions (all dicts of {variable: equation})

        """
        # set boundary conditions (only need key ids for boundary_conditions)
        self._bcs = {
            key.id: self.process_dict(value)
            for key, value in model.boundary_conditions.items()
        }
        # set variables (we require the full variable not just id)
        variables = list(model.rhs.keys()) + list(model.algebraic.keys())

        # Set the y split for variables
        self.set_variable_slices(variables)

        # Process initial condtions
        self.process_initial_conditions(model)

        # Process parabolic and elliptic equations
        self.process_rhs_and_algebraic(model)

        # Discretise variables (applying boundary conditions)
        # Note that we **do not** discretise the keys of model.rhs,
        # model.initial_conditions and model.boundary_conditions
        model.variables = self.process_dict(model.variables)

        # Process events
        for idx, event in enumerate(model.events):
            model.events[idx] = self.process_symbol(event)
        model.concatenated_events = self.concatenate(*model.events)

        # Create mass matrix
        self.create_mass_matrix(model)

        # Create Jacobian
        self.create_jacobian(model)

        # Check that resulting model makes sense
        self.check_model(model)

    def set_variable_slices(self, variables):
        """Sets the slicing for variables.

        variables : iterable of :class:`pybamm.Variables`
            The variables for which to set slices
        """
        # Unpack symbols in variables that are concatenations of variables
        unpacked_variables = []
        for symbol in variables:
            if isinstance(symbol, pybamm.Concatenation):
                unpacked_variables.extend([var for var in symbol.children])
            else:
                unpacked_variables.append(symbol)
        # Set up y_slices
        y_slices = {variable.id: None for variable in unpacked_variables}
        start = 0
        end = 0
        # Iterate through unpacked variables, adding appropriate slices to y_slices
        for variable in unpacked_variables:
            # If domain is empty then variable has size 1
            if variable.domain == []:
                end += 1
            # Otherwise, add up the size of all the domains in variable.domain
            else:
                for dom in variable.domain:
                    for submesh in self._spatial_methods[dom].mesh[dom]:
                        end += submesh.npts_for_broadcast
            y_slices[variable.id] = slice(start, end)
            start = end
        self._y_slices = y_slices

        assert isinstance(self._y_slices, dict), ValueError(
            """y_slices should be dict, not {}""".format(type(self._y_slices))
        )

    def process_initial_conditions(self, model):
        """Discretise model initial_conditions.
        Currently inplace, could be changed to return a new model.

        Parameters
        ----------
        model : :class:`pybamm.BaseModel` (or subclass)
            Model to dicretise. Must have attributes rhs, initial_conditions and
            boundary_conditions (all dicts of {variable: equation})

        """
        # Discretise initial conditions
        model.initial_conditions = self.process_dict(model.initial_conditions)

        # Concatenate initial conditions into a single vector
        # check that all initial conditions are set
        model.concatenated_initial_conditions = self._concatenate_init(
            model.initial_conditions
        ).evaluate(0, None)

    def process_rhs_and_algebraic(self, model):
        """Discretise model equations - differential ('rhs') and algebraic.
        Currently inplace, could be changed to return a new model.

        Parameters
        ----------
        model : :class:`pybamm.BaseModel` (or subclass)
            Model to dicretise. Must have attributes rhs, initial_conditions and
            boundary_conditions (all dicts of {variable: equation})
        """
        # Discretise right-hand sides, passing domain from variable
        model.rhs = self.process_dict(model.rhs)
        # Concatenate rhs into a single state vector
        model.concatenated_rhs = self.concatenate(*model.rhs.values())

        # Discretise and concatenate algebraic equations
        model.algebraic = self.process_dict(model.algebraic)
        model.concatenated_algebraic = self.concatenate(*model.algebraic.values())

    def create_mass_matrix(self, model):
        """Creates mass matrix of the discretised model.
        Note that the model is assumed to be of the form M*y_dot = f(t,y), where
        M is the (possibly singular) mass matrix.

        Parameters
        ----------
        model : :class:`pybamm.BaseModel` (or subclass)
            Model to dicretise. Must have attributes rhs, initial_conditions and
            boundary_conditions (all dicts of {variable: equation})
        """
        # Create list of mass matrices for each equation to be put into block
        # diagonal mass matrix for the model
        mass_list = []

        # Process mass matrices for the differential equations
        for var in model.rhs.keys():
            if var.domain == []:
                # If variable domain empty then mass matrix is just 1
                mass_list.append(1.0)
            else:
                mass_list.append(
                    self._spatial_methods[var.domain[0]]
                    .mass_matrix(var, self._bcs)
                    .entries
                )

        # Create lumped mass matrix (of zeros) of the correct shape for the
        # discretised algebraic equations
        if model.algebraic.keys():
            y0 = model.concatenated_initial_conditions
            mass_algebraic_size = model.concatenated_algebraic.evaluate(0, y0).shape[0]
            mass_algebraic = csr_matrix((mass_algebraic_size, mass_algebraic_size))
            mass_list.append(mass_algebraic)

        # Create block diagonal (sparse) mass matrix
        mass_matrix = block_diag(mass_list)
        model.mass_matrix = pybamm.Matrix(mass_matrix)

    def create_jacobian(self, model):
        """Creates jacobian of the discretised model.
        Note that the model is assumed to be of the form M*y_dot = f(t,y), where
        M is the (possibly singular) mass matrix. The Jacobian is df/dy.

        Parameters
        ----------
        model : :class:`pybamm.BaseModel` (or subclass)
            Model to dicretise. Must have attributes rhs, initial_conditions and
            boundary_conditions (all dicts of {variable: equation})
        """
        # Get number points in model
        # QUESTION: is there a better way to access this directly from here?
        N = model.concatenated_initial_conditions.shape[0]

        # Create StateVector to differentiate model with respect to
        y = pybamm.StateVector(slice(0, N))

        # Differentiate concatenated rhs and algebraic equations w.r.t. the
        # entire StateVector
        jac_rhs = dict.fromkeys(model.rhs.keys())
        for eqn_key, eqn in model.rhs.items():
            jac_rhs[eqn_key] = eqn.jac(y).simplify()

        jac_algebraic = dict.fromkeys(model.algebraic.keys())
        for eqn_key, eqn in model.algebraic.items():
            jac_algebraic[eqn_key] = eqn.jac(y).simplify()

        import ipdb; ipdb.set_trace()

        jacobian = np.concatenate(
            self.concatenate(*jac_rhs.values()),
            self.concatenate(*jac_algebraic.values()),
        )

<<<<<<< HEAD
        def jacfn(t, y):
            return jacobian.evaluate(t, y)

        model.jacobian = jacfn

=======
>>>>>>> 7a5e6e8e
    def process_dict(self, var_eqn_dict):
        """Discretise a dictionary of {variable: equation}, broadcasting if necessary
        (can be model.rhs, model.initial_conditions or model.variables).

        Parameters
        ----------
        var_eqn_dict : dict
            Equations ({variable: equation} dict) to dicretise
            (can be model.rhs, model.initial_conditions or model.variables)

        Returns
        -------
        var_eqn_dict : dict
            Discretised equations

        """

        for eqn_key, eqn in var_eqn_dict.items():
            # Broadcast if the equation evaluates to a number(e.g. Scalar)
            if eqn.evaluates_to_number():
                if not isinstance(eqn_key, str):
                    if eqn_key.domain == []:
                        eqn = pybamm.Broadcast(eqn, eqn_key.domain)
                    else:
                        eqn = self._spatial_methods[eqn_key.domain[0]].broadcast(
                            eqn, eqn_key.domain
                        )

            # Process symbol (original or broadcasted)
            var_eqn_dict[eqn_key] = self.process_symbol(eqn)
            # note we are sending in the key.id here so we don't have to
            # keep calling .id
        return var_eqn_dict

    def process_symbol(self, symbol):
        """Discretise operators in model equations.

        Parameters
        ----------
        symbol : :class:`pybamm.expression_tree.symbol.Symbol` (or subclass) instance
            Symbol to discretise

        Returns
        -------
        :class:`pybamm.expression_tree.symbol.Symbol` (or subclass) instance
            Discretised symbol

        """
        if isinstance(symbol, pybamm.Gradient):
            child = symbol.children[0]
            discretised_child = self.process_symbol(child)
            return self._spatial_methods[child.domain[0]].gradient(
                child, discretised_child, self._bcs
            )

        elif isinstance(symbol, pybamm.Divergence):
            child = symbol.children[0]
            discretised_child = self.process_symbol(child)
            return self._spatial_methods[child.domain[0]].divergence(
                child, discretised_child, self._bcs
            )

        elif isinstance(symbol, pybamm.Integral):
            child = symbol.children[0]
            discretised_child = self.process_symbol(child)
            return self._spatial_methods[child.domain[0]].integral(
                child.domain, child, discretised_child
            )

        elif isinstance(symbol, pybamm.Broadcast):
            # Process child first
            new_child = self.process_symbol(symbol.children[0])
            # Broadcast new_child to the domain specified by symbol.domain
            # Different discretisations may broadcast differently
            if symbol.domain == []:
                symbol = pybamm.NumpyBroadcast(new_child, symbol.domain, {})
            else:
                symbol = self._spatial_methods[symbol.domain[0]].broadcast(
                    new_child, symbol.domain
                )
            return symbol

        elif isinstance(symbol, pybamm.BoundaryValue):
            child = symbol.children[0]
            discretised_child = self.process_symbol(child)
            return self._spatial_methods[child.domain[0]].boundary_value(
                discretised_child, symbol.side
            )

        elif isinstance(symbol, pybamm.BinaryOperator):
            return self.process_binary_operators(symbol)

        elif isinstance(symbol, pybamm.Function):
            new_child = self.process_symbol(symbol.children[0])
            return pybamm.Function(symbol.func, new_child)

        elif isinstance(symbol, pybamm.UnaryOperator):
            new_child = self.process_symbol(symbol.children[0])
            return symbol.__class__(new_child)

        elif isinstance(symbol, pybamm.Variable):
            return pybamm.StateVector(self._y_slices[symbol.id], domain=symbol.domain)

        elif isinstance(symbol, pybamm.SpatialVariable):
            return self._spatial_methods[symbol.domain[0]].spatial_variable(symbol)

        elif isinstance(symbol, pybamm.Concatenation):
            new_children = [self.process_symbol(child) for child in symbol.children]
            new_symbol = pybamm.DomainConcatenation(new_children, self.mesh)
            return new_symbol

        else:
            new_symbol = copy.deepcopy(symbol)
            new_symbol.parent = None
            return new_symbol

    def process_binary_operators(self, bin_op):
        """Discretise binary operators in model equations.  Performs appropriate
        averaging of diffusivities if one of the children is a gradient operator, so
        that discretised sizes match up.  This is mainly an issue for the Finite Volume
        Discretisation: see
        :meth:`pybamm.FiniteVolumeDiscretisation.compute_diffusivity()`

        Parameters
        ----------
        bin_op : :class:`pybamm.BinaryOperator` (or subclass)
            Binary operator to discretise

        Returns
        -------
        :class:`pybamm.BinaryOperator` (or subclass)
            Discretised binary operator

        """
        # Pre-process children
        left, right = bin_op.children
        new_left = self.process_symbol(left)
        new_right = self.process_symbol(right)
        # Post-processing to make sure discretised dimensions match
        # If neither child has gradients, or both children have gradients
        # no need to do any averaging
        if (
            left.has_gradient_and_not_divergence()
            == right.has_gradient_and_not_divergence()
        ):
            pass
        # If only left child has gradient, compute diffusivity for right child
        elif (
            left.has_gradient_and_not_divergence()
            and not right.has_gradient_and_not_divergence()
        ):
            # Extrapolate at either end depending on the ghost cells (from gradient)
            extrapolate_left = any(
                [x.has_left_ghost_cell for x in new_left.pre_order()]
            )
            extrapolate_right = any(
                [x.has_right_ghost_cell for x in new_left.pre_order()]
            )
            new_right = self._spatial_methods[bin_op.domain[0]].compute_diffusivity(
                new_right, extrapolate_left, extrapolate_right
            )
        # If only right child has gradient, compute diffusivity for left child
        elif (
            right.has_gradient_and_not_divergence()
            and not left.has_gradient_and_not_divergence()
        ):
            # Extrapolate at either end depending on the ghost cells (from gradient)
            extrapolate_left = any(
                [x.has_left_ghost_cell for x in new_right.pre_order()]
            )
            extrapolate_right = any(
                [x.has_right_ghost_cell for x in new_right.pre_order()]
            )
            new_left = self._spatial_methods[bin_op.domain[0]].compute_diffusivity(
                new_left, extrapolate_left, extrapolate_right
            )
        # Return new binary operator with appropriate class
        return bin_op.__class__(new_left, new_right)

    def concatenate(self, *symbols):
        return pybamm.NumpyConcatenation(*symbols)

    def _concatenate_init(self, var_eqn_dict):
        """
        Concatenate a dictionary of {variable: equation} initial conditions using
        self._y_slices

        The keys/variables in `var_eqn_dict` must be the same as the ids in
        `self._y_slices`.
        The resultant concatenation is ordered according to the ordering of the slice
        values in `self._y_slices`

        Parameters
        ----------
        var_eqn_dict : dict
            Equations ({variable: equation} dict) to dicretise

                Returns
        -------
        var_eqn_dict : dict
            Discretised right-hand side equations

        """
        # Unpack symbols in variables that are concatenations of variables
        unpacked_variables = []
        for symbol in var_eqn_dict.keys():
            if isinstance(symbol, pybamm.Concatenation):
                unpacked_variables.extend([var for var in symbol.children])
            else:
                unpacked_variables.append(symbol)
        # Check keys from the given var_eqn_dict against self._y_slices
        ids = {v.id for v in unpacked_variables}
        if ids != self._y_slices.keys():
            given_variable_names = [v.name for v in var_eqn_dict.keys()]
            raise pybamm.ModelError(
                "Initial conditions are insufficient. Only "
                "provided for {} ".format(given_variable_names)
            )

        equations = list(var_eqn_dict.values())
        slices = [self._y_slices[var.id] for var in unpacked_variables]

        # sort equations according to slices
        sorted_equations = [eq for _, eq in sorted(zip(slices, equations))]

        return self.concatenate(*sorted_equations)

    def check_model(self, model):
        """ Perform some basic checks to make sure the discretised model makes sense."""
        # Check initial conditions are a numpy array
        # Individual
        for var, eqn in model.initial_conditions.items():
            assert type(eqn.evaluate(0, None)) is np.ndarray, pybamm.ModelError(
                """
                initial_conditions must be numpy array after discretisation but they are
                {} for variable '{}'.
                """.format(
                    type(eqn.evaluate(0, None)), var
                )
            )
        # Concatenated
        assert (
            type(model.concatenated_initial_conditions) is np.ndarray
        ), pybamm.ModelError(
            """
            Concatenated initial_conditions must be numpy array after discretisation but
            they are {}.
            """.format(
                type(model.concatenated_initial_conditions)
            )
        )

        # Check initial conditions and rhs have the same shape
        y0 = model.concatenated_initial_conditions
        # Individual
        for var in model.rhs.keys():
            assert (
                model.rhs[var].evaluate(0, y0).shape
                == model.initial_conditions[var].evaluate(0, None).shape
            ), pybamm.ModelError(
                """
                rhs and initial_conditions must have the same shape after discretisation
                but rhs.shape = {} and initial_conditions.shape = {} for variable '{}'.
                """.format(
                    model.rhs[var].evaluate(0, y0).shape,
                    model.initial_conditions[var].evaluate(0, None).shape,
                    var,
                )
            )
        # Concatenated
        assert (
            model.concatenated_rhs.evaluate(0, y0).shape[0]
            + model.concatenated_algebraic.evaluate(0, y0).shape[0]
            == y0.shape[0]
        ), pybamm.ModelError(
            """
            Concatenation of (rhs, algebraic) and initial_conditions must have the
            same shape after discretisation but rhs.shape = {}, algebraic.shape = {},
            and initial_conditions.shape = {}.
            """.format(
                model.concatenated_rhs.evaluate(0, y0).shape,
                model.concatenated_algebraic.evaluate(0, y0).shape,
                y0.shape,
            )
        )

        # Check variables in variable list against rhs
        # Be lenient with size check if the variable in model.variables is broadcasted
        for var in model.rhs.keys():
            if var.name in model.variables.keys():
                assert model.rhs[var].evaluate(0, y0).shape == model.variables[
                    var.name
                ].evaluate(0, y0).shape or isinstance(
                    model.variables[var.name], pybamm.NumpyBroadcast
                ), pybamm.ModelError(
                    """
                    variable and its eqn must have the same shape after discretisation
                    but variable.shape = {} and rhs.shape = {} for variable '{}'.
                    """.format(
                        model.variables[var.name].evaluate(0, y0).shape,
                        model.rhs[var].evaluate(0, y0).shape,
                        var,
                    )
                )<|MERGE_RESOLUTION|>--- conflicted
+++ resolved
@@ -229,21 +229,16 @@
         for eqn_key, eqn in model.algebraic.items():
             jac_algebraic[eqn_key] = eqn.jac(y).simplify()
 
-        import ipdb; ipdb.set_trace()
-
         jacobian = np.concatenate(
             self.concatenate(*jac_rhs.values()),
             self.concatenate(*jac_algebraic.values()),
         )
 
-<<<<<<< HEAD
         def jacfn(t, y):
             return jacobian.evaluate(t, y)
 
         model.jacobian = jacfn
 
-=======
->>>>>>> 7a5e6e8e
     def process_dict(self, var_eqn_dict):
         """Discretise a dictionary of {variable: equation}, broadcasting if necessary
         (can be model.rhs, model.initial_conditions or model.variables).
