--- conflicted
+++ resolved
@@ -862,15 +862,10 @@
 
         return self.solution
 
-<<<<<<< HEAD
+
     def run_padding_rest(self, kwargs, rest_time, step_solution, inputs):
-        model = self.op_conds_to_built_models["Rest for padding"]
-        solver = self.op_conds_to_built_solvers["Rest for padding"]
-=======
-    def run_padding_rest(self, kwargs, rest_time, step_solution):
         model = self.steps_to_built_models["Rest for padding"]
-        solver = self.steps_to_built_solvers["Rest for padding"]
->>>>>>> cba763ac
+        solver = self.steps_to_built_models["Rest for padding"]
 
         # Make sure we take at least 2 timesteps. The period is hardcoded to 10
         # minutes,the user can always override it by adding a rest step
