#
# scikit-fem meshes for use in PyBaMM
#
import pybamm
from .meshes import SubMesh
<<<<<<< HEAD

import skfem  # type: ignore
=======
>>>>>>> 6ece7a12
import numpy as np

from pybamm.util import have_optional_dependency


class ScikitSubMesh2D(SubMesh):
    """
    2D submesh class.
    Contains information about the 2D finite element mesh.
    Note: This class only allows for the use of piecewise-linear triangular
    finite elements.

    Parameters
    ----------
    edges : array_like
        An array containing the points corresponding to the edges of the submesh
    coord_sys : string
        The coordinate system of the submesh
    tabs : dict, optional
        A dictionary that contains information about the size and location of
        the tabs
    """

    def __init__(self, edges, coord_sys, tabs):
        skfem = have_optional_dependency("skfem")
        self.edges = edges
        self.nodes = dict.fromkeys(["y", "z"])
        for var in self.nodes.keys():
            self.nodes[var] = (self.edges[var][1:] + self.edges[var][:-1]) / 2
        self.npts = len(self.edges["y"]) * len(self.edges["z"])
        self.coord_sys = coord_sys

        # create mesh
        self.fem_mesh = skfem.MeshTri.init_tensor(self.edges["y"], self.edges["z"])

        # get coordinates (returns a vector size 2*(Ny*Nz))
        self.coordinates = self.fem_mesh.p

        # create elements and basis
        self.element = skfem.ElementTriP1()
        self.basis = skfem.InteriorBasis(self.fem_mesh, self.element)
        self.facet_basis = skfem.FacetBasis(self.fem_mesh, self.element)

        # get degrees of freedom and facets which correspond to tabs, and
        # create facet basis for sub regions
        self.negative_tab_dofs = self.basis.get_dofs(
            lambda x: self.on_boundary(x[0], x[1], tabs["negative"])
        ).all()
        self.positive_tab_dofs = self.basis.get_dofs(
            lambda x: self.on_boundary(x[0], x[1], tabs["positive"])
        ).all()
        self.negative_tab_facets = self.fem_mesh.facets_satisfying(
            lambda x: self.on_boundary(x[0], x[1], tabs["negative"])
        )
        self.positive_tab_facets = self.fem_mesh.facets_satisfying(
            lambda x: self.on_boundary(x[0], x[1], tabs["positive"])
        )
        self.negative_tab_basis = skfem.FacetBasis(
            self.fem_mesh, self.element, facets=self.negative_tab_facets
        )
        self.positive_tab_basis = skfem.FacetBasis(
            self.fem_mesh, self.element, facets=self.positive_tab_facets
        )

    def read_lims(self, lims):
        # Separate limits and tabs
        # Read and remove tabs. If "tabs" is not a key in "lims", then tabs is set to
        # "None" and nothing is removed from lims
        tabs = lims.pop("tabs", None)

        # check that two variables have been passed in
        if len(lims) != 2:
            raise pybamm.GeometryError(
                "lims should contain exactly two variables, not {}".format(len(lims))
            )

        # get spatial variables
        spatial_vars = list(lims.keys())

        for i, var in enumerate(spatial_vars):
            if isinstance(var, str):
                spatial_vars[i] = getattr(pybamm.standard_spatial_vars, var)

        # check coordinate system agrees
        if spatial_vars[0].coord_sys != spatial_vars[1].coord_sys:
            raise pybamm.DomainError(
                """spatial variables should have the same coordinate system,
                but have coordinate systems {} and {}""".format(
                    spatial_vars[0].coord_sys, spatial_vars[1].coord_sys
                )
            )
        return spatial_vars, tabs

    def on_boundary(self, y, z, tab):
        """
        A method to get the degrees of freedom corresponding to the subdomains
        for the tabs.
        """

        l_y = self.edges["y"][-1]
        l_z = self.edges["z"][-1]

        def near(x, point, tol=3e-16):
            return abs(x - point) < tol

        def between(x, interval, tol=3e-16):
            return x > interval[0] - tol and x < interval[1] + tol

        # Tab on top
        if near(tab["z_centre"], l_z):
            tab_left = tab["y_centre"] - tab["width"] / 2
            tab_right = tab["y_centre"] + tab["width"] / 2
            return [
                near(Z, l_z) and between(Y, [tab_left, tab_right]) for Y, Z in zip(y, z)
            ]
        # Tab on bottom
        elif near(tab["z_centre"], 0):
            tab_left = tab["y_centre"] - tab["width"] / 2
            tab_right = tab["y_centre"] + tab["width"] / 2
            return [
                near(Z, 0) and between(Y, [tab_left, tab_right]) for Y, Z in zip(y, z)
            ]
        # Tab on left
        elif near(tab["y_centre"], 0):
            tab_bottom = tab["z_centre"] - tab["width"] / 2
            tab_top = tab["z_centre"] + tab["width"] / 2
            return [
                near(Y, 0) and between(Z, [tab_bottom, tab_top]) for Y, Z in zip(y, z)
            ]
        # Tab on right
        elif near(tab["y_centre"], l_y):
            tab_bottom = tab["z_centre"] - tab["width"] / 2
            tab_top = tab["z_centre"] + tab["width"] / 2
            return [
                near(Y, l_y) and between(Z, [tab_bottom, tab_top]) for Y, Z in zip(y, z)
            ]
        else:
            raise pybamm.GeometryError("tab location not valid")


class ScikitUniform2DSubMesh(ScikitSubMesh2D):
    """
    Contains information about the 2D finite element mesh with uniform grid
    spacing (can be different spacing in y and z).
    Note: This class only allows for the use of piecewise-linear triangular
    finite elements.

    Parameters
    ----------
    lims : dict
        A dictionary that contains the limits of each
        spatial variable
    npts : dict
        A dictionary that contains the number of points to be used on each
        spatial variable
    """

    def __init__(self, lims, npts):
        spatial_vars, tabs = self.read_lims(lims)
        coord_sys = spatial_vars[0].coord_sys

        # compute edges
        edges = {}
        for var in spatial_vars:
            if var.name not in ["y", "z"]:
                raise pybamm.DomainError(
                    "spatial variable must be y or z not {}".format(var.name)
                )
            else:
                edges[var.name] = np.linspace(
                    lims[var.name]["min"], lims[var.name]["max"], npts[var.name]
                )

        super().__init__(edges, coord_sys, tabs)


class ScikitExponential2DSubMesh(ScikitSubMesh2D):
    """
    Contains information about the 2D finite element mesh generated by taking the
    tensor product of a uniformly spaced grid in the y direction, and a unequally
    spaced grid in the z direction in which the points are clustered
    close to the top boundary using an exponential formula on the interval [a,b].
    The gridpoints in the z direction are given by

    .. math::
        z_{k} = (b-a) + \\frac{\\exp{-\\alpha k / N} - 1}{\\exp{-\\alpha} - 1} + a,

    for k = 1, ..., N, where N is the number of nodes. Here alpha is
    a stretching factor. As the number of gridpoints tends to infinity, the ratio
    of the largest and smallest grid cells tends to exp(alpha).

    Note: in the future this will be extended to allow points to be clustered near
    any of the boundaries.

    Parameters
    ----------
    lims : dict
        A dictionary that contains the limits of each
        spatial variable
    npts : dict
        A dictionary that contains the number of points to be used on each
        spatial variable
    side : str, optional
        Whether the points are clustered near to a particular boundary. At present,
        can only be "top". Default is "top".
    stretch : float, optional
        The factor (alpha) which appears in the exponential. Default is 2.3.
    """

    def __init__(self, lims, npts, side="top", stretch=2.3):
        # check side is top
        if side != "top":
            raise pybamm.GeometryError(
                "At present, side can only be 'top', but is set to {}".format(side)
            )

        spatial_vars, tabs = self.read_lims(lims)
        coord_sys = spatial_vars[0].coord_sys

        # compute edges
        edges = {}
        for var in spatial_vars:
            if var.name not in ["y", "z"]:
                raise pybamm.DomainError(
                    "spatial variable must be y or z not {}".format(var.name)
                )
            elif var.name == "y":
                edges[var.name] = np.linspace(
                    lims[var.name]["min"], lims[var.name]["max"], npts[var.name]
                )
            elif var.name == "z":
                ii = np.array(range(0, npts[var.name]))
                a = lims[var.name]["min"]
                b = lims[var.name]["max"]
                edges[var.name] = (b - a) * (
                    np.exp(-stretch * ii / (npts[var.name] - 1)) - 1
                ) / (np.exp(-stretch) - 1) + a

        super().__init__(edges, coord_sys, tabs)


class ScikitChebyshev2DSubMesh(ScikitSubMesh2D):
    """
    Contains information about the 2D finite element mesh generated by taking the
    tensor product of two 1D meshes which use Chebyshev nodes on the
    interval (a, b), given by

    .. math::
        x_{k} = \\frac{1}{2}(a+b) + \\frac{1}{2}(b-a) \\cos(\\frac{2k-1}{2N}\\pi),

    for k = 1, ..., N, where N is the number of nodes. Note: this mesh then
    appends the boundary edgess, so that the 1D mesh edges are given by

    .. math ::
        a < x_{1} < ... < x_{N} < b.

    Note: This class only allows for the use of piecewise-linear triangular
    finite elements.

    Parameters
    ----------
    lims : dict
        A dictionary that contains the limits of each
        spatial variable
    npts : dict
        A dictionary that contains the number of points to be used on each
        spatial variable
    """

    def __init__(self, lims, npts):
        spatial_vars, tabs = self.read_lims(lims)
        coord_sys = spatial_vars[0].coord_sys

        # compute edges
        edges = {}
        for var in spatial_vars:
            if var.name not in ["y", "z"]:
                raise pybamm.DomainError(
                    "spatial variable must be y or z not {}".format(var.name)
                )
            else:
                # Create N Chebyshev nodes in the interval (a,b)
                N = npts[var.name] - 2
                ii = np.array(range(1, N + 1))
                a = lims[var.name]["min"]
                b = lims[var.name]["max"]
                x_cheb = (a + b) / 2 + (b - a) / 2 * np.cos(
                    (2 * ii - 1) * np.pi / 2 / N
                )

                # Append the boundary nodes. Note: we need to flip the order the
                # Chebyshev nodes as they are created in descending order.
                edges[var.name] = np.concatenate(([a], np.flip(x_cheb), [b]))

        super().__init__(edges, coord_sys, tabs)


class UserSupplied2DSubMesh(ScikitSubMesh2D):
    """
    A class to generate a tensor product submesh on a 2D domain by using two user
    supplied vectors of edges: one for the y-direction and one for the z-direction.
    Note: this mesh should be created using :class:`UserSupplied2DSubMeshGenerator`.

    Parameters
    ----------
    lims : dict
        A dictionary that contains the limits of the spatial variables
    npts : dict
        A dictionary that contains the number of points to be used on each
        spatial variable. Note: the number of nodes (located at the cell centres)
        is npts, and the number of edges is npts+1.
    y_edges : array_like
        The array of points which correspond to the edges in the y direction
        of the mesh.
    z_edges : array_like
        The array of points which correspond to the edges in the z direction
        of the mesh.
    """

    def __init__(self, lims, npts, y_edges=None, z_edges=None):
        # raise error if no edges passed
        if y_edges is None:
            raise pybamm.GeometryError("User mesh requires parameter 'y_edges'")
        if z_edges is None:
            raise pybamm.GeometryError("User mesh requires parameter 'z_edges'")

        spatial_vars, tabs = self.read_lims(lims)
        coord_sys = spatial_vars[0].coord_sys

        # check and store edges
        edges = {"y": y_edges, "z": z_edges}
        for var in spatial_vars:
            # check that npts equals number of user-supplied edges
            if npts[var.name] != len(edges[var.name]):
                raise pybamm.GeometryError(
                    """User-suppled edges has should have length npts but has length {}.
                     Number of points (npts) for variable {} in
                     domain {} is {}.""".format(
                        len(edges[var.name]), var.name, var.domain, npts[var.name]
                    )
                )

            # check end points of edges agree with spatial_lims
            if edges[var.name][0] != lims[var.name]["min"]:
                raise pybamm.GeometryError(
                    """First entry of edges is {}, but should be equal to {}
                     for variable {} in domain {}.""".format(
                        edges[var.name][0], lims[var.name]["min"], var.name, var.domain
                    )
                )
            if edges[var.name][-1] != lims[var.name]["max"]:
                raise pybamm.GeometryError(
                    """Last entry of edges is {}, but should be equal to {}
                    for variable {} in domain {}.""".format(
                        edges[var.name][-1], lims[var.name]["max"], var.name, var.domain
                    )
                )

        super().__init__(edges, coord_sys=coord_sys, tabs=tabs)<|MERGE_RESOLUTION|>--- conflicted
+++ resolved
@@ -3,11 +3,6 @@
 #
 import pybamm
 from .meshes import SubMesh
-<<<<<<< HEAD
-
-import skfem  # type: ignore
-=======
->>>>>>> 6ece7a12
 import numpy as np
 
 from pybamm.util import have_optional_dependency
