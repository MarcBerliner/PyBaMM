--- conflicted
+++ resolved
@@ -151,26 +151,6 @@
             else:
                 init_event_signs = np.sign([])
 
-<<<<<<< HEAD
-            extrap_event = [
-                event(t, y0, inputs)
-                for event in model.interpolant_extrapolation_events_eval
-            ]
-
-            if extrap_event:
-                if (np.concatenate(extrap_event) < self.extrap_tol).any():
-                    extrap_event_names = []
-                    for event in model.events:
-                        if (
-                            event.event_type
-                            == pybamm.EventType.INTERPOLANT_EXTRAPOLATION
-                            and (
-                                event.expression.evaluate(t, y0.full(), inputs=inputs)
-                                < self.extrap_tol
-                            ).any()
-                        ):
-                            extrap_event_names.append(event.name[12:])
-=======
             if model.interpolant_extrapolation_events_eval:
                 extrap_event = [
                     event(t, y0, inputs)
@@ -185,13 +165,12 @@
                                 == pybamm.EventType.INTERPOLANT_EXTRAPOLATION
                                 and (
                                     event.expression.evaluate(
-                                        t, y0.full(), inputs=inputs,
+                                        t, y0.full(), inputs=inputs
                                     )
                                     < self.extrap_tol
                                 ).any()
                             ):
                                 extrap_event_names.append(event.name[12:])
->>>>>>> 948505e3
 
                         raise pybamm.SolverError(
                             "CasADI solver failed because the following interpolation "
