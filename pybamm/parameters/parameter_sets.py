--- conflicted
+++ resolved
@@ -2,41 +2,9 @@
 # Parameter sets from papers
 #
 """
-<<<<<<< HEAD
 Parameter sets from papers. The 'citation' entry provides a reference to the appropriate
 paper in the file "pybamm/CITATIONS.txt". To see which parameter sets have been used in
 your simulation, add the line "pybamm.print_citations()" to your script.
-=======
-Parameter sets from papers:
-
-Lithium-ion
------------
-Marquis2019
-    Scott G. Marquis, Valentin Sulzer, Robert Timms, Colin P. Please, and S. Jon
-    Chapman. "An asymptotic derivation of a single particle model with electrolyte."
-    `arXiv preprint arXiv:1905.12553 <https://arxiv.org/abs/1905.12553>`_ (2019).
-
-NCA_Kim2011
-    Kim, G. H., Smith, K., Lee, K. J., Santhanagopalan, S., & Pesaran, A.
-    (2011). Multi-domain modeling of lithium-ion batteries encompassing
-    multi-physics in varied length scales. Journal of The Electrochemical
-    Society, 158(8), A955-A969.
-
-Chen2020
-    Chang-Hui Chen, Ferran Brosa Planella, Kieran O’Regan, Dominika Gastol, W. Dhammika
-    Widanage, and Emma Kendrick. "Development of Experimental Techniques for
-    Parameterization of Multi-scale Lithium-ion Battery Models." Submitted for
-    publication (2020).
-
-
-Lead-acid
----------
-Sulzer2019
-    V. Sulzer, S. J. Chapman, C. P. Please, D. A. Howey, and C. W.Monroe, “Faster
-    lead-acid battery simulations from porous-electrode theory: Part I. Physical model.”
-    `Journal of the Electrochemical Society <https://doi.org/10.1149/2.0301910jes>`_,
-    166(12), 2363 (2019).
->>>>>>> d35e94b8
 """
 
 #
@@ -72,6 +40,7 @@
     "cathode": "nmc_Chen2020",
     "electrolyte": "lipf6_Nyman2008",
     "experiment": "1C_discharge_from_full_Chen2020",
+    "citation": "Chen2020",
 }
 #
 # Lead-acid
