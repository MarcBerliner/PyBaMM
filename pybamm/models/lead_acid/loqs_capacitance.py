--- conflicted
+++ resolved
@@ -2,7 +2,6 @@
 # Lead-acid LOQS model, with capacitance
 #
 import pybamm
-import numpy as np
 
 
 class LOQSCapacitance(pybamm.LeadAcidBaseModel):
@@ -38,15 +37,18 @@
         "-----------------------------------------------------------------------------"
         "Model Variables"
 
-<<<<<<< HEAD
         if self.bc_options["dimensionality"] == 1:
             domain = []
         elif self.bc_options["dimensionality"] == 2:
             domain = ["current collector"]
 
         c_e = pybamm.Variable("Electrolyte concentration", domain)
-        delta_phi_n = pybamm.Variable("Negative electrode potential difference", domain)
-        delta_phi_p = pybamm.Variable("Positive electrode potential difference", domain)
+        delta_phi_n = pybamm.Variable(
+            "Negative electrode surface potential difference", domain
+        )
+        delta_phi_p = pybamm.Variable(
+            "Positive electrode surface potential difference", domain
+        )
 
         # Piecewise constant epsilon
         eps_n_pc = pybamm.Variable("Negative electrode porosity", domain)
@@ -64,12 +66,6 @@
         bc_variables = {"delta_phi_n": delta_phi_n, "delta_phi_p": delta_phi_p}
         self.set_boundary_conditions(bc_variables)
         i_curr_coll = self.variables["Current collector current"]
-=======
-        c_e = pybamm.Variable("Electrolyte concentration")
-        delta_phi_n = pybamm.Variable("Negative electrode surface potential difference")
-        delta_phi_p = pybamm.Variable("Positive electrode surface potential difference")
-        epsilon = pybamm.standard_variables.eps_piecewise_constant
->>>>>>> 8ef96429
 
         "-----------------------------------------------------------------------------"
         "Submodels"
@@ -109,24 +105,16 @@
         eleclyte_conc_model.set_leading_order_system(c_e, reactions, epsilon=epsilon)
 
         # Electrolyte current
-        eleclyte_current_model_n = pybamm.electrolyte_current.MacInnesCapacitance(
+        eleclyte_current_model = pybamm.electrolyte_current.MacInnesCapacitance(
             param, use_capacitance
         )
-        eleclyte_current_model_n.set_leading_order_system(
+        eleclyte_current_model.set_leading_order_system(
             delta_phi_n, reactions, neg, i_curr_coll
         )
-        eleclyte_current_model_p = pybamm.electrolyte_current.MacInnesCapacitance(
-            param, use_capacitance
-        )
-        eleclyte_current_model_p.set_leading_order_system(
+        eleclyte_current_model.set_leading_order_system(
             delta_phi_p, reactions, pos, i_curr_coll
         )
-        self.update(
-            porosity_model,
-            eleclyte_conc_model,
-            eleclyte_current_model_n,
-            eleclyte_current_model_p,
-        )
+        self.update(porosity_model, eleclyte_conc_model, eleclyte_current_model)
 
         "-----------------------------------------------------------------------------"
         "Post-Processing"
@@ -142,7 +130,7 @@
         self.variables.update({**ocp_vars, **eta_r_vars})
 
         # Electrolyte: post-process
-        electrolyte_vars = eleclyte_current_model_p.get_explicit_leading_order(
+        electrolyte_vars = eleclyte_current_model.get_explicit_leading_order(
             ocp_n, eta_r_n
         )
         self.variables.update(electrolyte_vars)
