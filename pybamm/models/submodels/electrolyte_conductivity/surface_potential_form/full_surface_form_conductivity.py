--- conflicted
+++ resolved
@@ -237,13 +237,8 @@
 
         # Variable summing all of the interfacial current densities
         sum_a_j = variables[
-<<<<<<< HEAD
-            f"Sum of area-weighted {self.domain.lower()} "
-            "electrode interfacial current densities"
-=======
             f"Sum of {self.domain.lower()} electrode volumetric "
             "interfacial current densities"
->>>>>>> a5e813e1
         ]
 
         self.algebraic[delta_phi] = pybamm.div(i_e) - sum_a_j
@@ -278,13 +273,8 @@
 
         # Variable summing all of the interfacial current densities
         sum_a_j = variables[
-<<<<<<< HEAD
-            f"Sum of area-weighted {self.domain.lower()} "
-            "electrode interfacial current densities"
-=======
             f"Sum of {self.domain.lower()} electrode volumetric "
             "interfacial current densities"
->>>>>>> a5e813e1
         ]
 
         self.rhs[delta_phi] = 1 / C_dl * (pybamm.div(i_e) - sum_a_j)