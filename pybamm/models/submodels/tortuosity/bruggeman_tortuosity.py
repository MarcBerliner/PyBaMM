#
# Class for Bruggeman tortuosity
#
import pybamm

from .base_tortuosity import BaseModel


class Bruggeman(BaseModel):
    """Submodel for Bruggeman tortuosity

    **Extends:** :class:`pybamm.tortuosity.BaseModel`
    """

    def __init__(self, param, phase, set_leading_order=False):
        super().__init__(param, phase)
        self.set_leading_order = set_leading_order

    def get_coupled_variables(self, variables):
        param = self.param

        if self.phase == "Electrolyte":
            eps_n = variables["Negative electrode porosity"]
            eps_s = variables["Separator porosity"]
            eps_p = variables["Positive electrode porosity"]

            tor_n = eps_n ** param.b_e_n
            tor_s = eps_s ** param.b_e_s
            tor_p = eps_p ** param.b_e_p
        elif self.phase == "Electrode":
            eps_n = variables["Negative electrode active material volume fraction"]
            tor_s = pybamm.FullBroadcast(0, "separator", "current collector")
            eps_p = variables["Positive electrode active material volume fraction"]
<<<<<<< HEAD

            tor_n = eps_n ** param.b_s_n
            tor_s = eps_s ** param.b_s_s
            tor_p = eps_p ** param.b_s_p
=======
            tor = pybamm.Concatenation(
                eps_n ** param.b_s_n, tor_s, eps_p ** param.b_s_p
            )
>>>>>>> 42486f88

        variables.update(
            self._get_standard_tortuosity_variables(
                tor_n, tor_s, tor_p, self.set_leading_order
            )
        )

        return variables<|MERGE_RESOLUTION|>--- conflicted
+++ resolved
@@ -31,16 +31,9 @@
             eps_n = variables["Negative electrode active material volume fraction"]
             tor_s = pybamm.FullBroadcast(0, "separator", "current collector")
             eps_p = variables["Positive electrode active material volume fraction"]
-<<<<<<< HEAD
-
-            tor_n = eps_n ** param.b_s_n
-            tor_s = eps_s ** param.b_s_s
-            tor_p = eps_p ** param.b_s_p
-=======
             tor = pybamm.Concatenation(
                 eps_n ** param.b_s_n, tor_s, eps_p ** param.b_s_p
             )
->>>>>>> 42486f88
 
         variables.update(
             self._get_standard_tortuosity_variables(
