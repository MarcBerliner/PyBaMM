--- conflicted
+++ resolved
@@ -1,14 +1,9 @@
 #
-# Bulter volmer class
+# Tafel classes
 #
-
 import pybamm
-<<<<<<< HEAD
-from .base_kinetics import BaseKinetics
+from .base_kinetics import BaseModel
 from .base_first_order_kinetics import BaseFirstOrderKinetics
-=======
-from .base_kinetics import BaseModel
->>>>>>> fa8e059b
 
 
 class ForwardTafel(BaseModel):
