#
# Base class for lithium plating models.
#
import pybamm
from ..base_interface import BaseInterface


class BasePlating(BaseInterface):
    """Base class for lithium plating models.
    Parameters
    ----------
    param : parameter class
        The parameters to use for this submodel
    options : dict, optional
        A dictionary of options to be passed to the model.

    References
    ----------
    .. [1] SEJ O'Kane, ID Campbell, MWJ Marzook, GJ Offer and M Marinescu. "Physical
           Origin of the Differential Voltage Minimum Associated with Li Plating in
           Lithium-Ion Batteries". Journal of The Electrochemical Society,
           167:090540, 2020
    .. [2] SEJ O'Kane, W Ai, G Madabattula, D Alonso-Alvarez, R Timms, V Sulzer,
           JS Edge, B Wu, GJ Offer and M Marinescu. "Lithium-ion battery degradation:
           how to model it". Physical Chemistry: Chemical Physics, 24:7909, 2022

    **Extends:** :class:`pybamm.interface.BaseInterface`
    """

    def __init__(self, param, options=None):
        reaction = "lithium plating"
        domain = "Negative"
        super().__init__(param, domain, reaction, options=options)

    def get_coupled_variables(self, variables):
        # Update some common variables
        zero_av = pybamm.PrimaryBroadcast(0, "current collector")
        zero = pybamm.FullBroadcast(0, "positive electrode", "current collector")

        variables.update(
            {
                "X-averaged negative electrode lithium plating "
                "interfacial current density": variables[
                    "X-averaged lithium plating interfacial current density"
                ],
                "X-averaged positive electrode lithium plating "
                "interfacial current density": zero_av,
                "X-averaged positive electrode lithium plating volumetric "
                "interfacial current density": zero_av,
                "Negative electrode lithium plating "
                "interfacial current density": variables[
                    "Lithium plating interfacial current density"
                ],
                "Negative electrode lithium plating interfacial current "
                "density [A.m-2]": variables[
                    "Lithium plating interfacial current density [A.m-2]"
                ],
                "Positive electrode lithium plating "
                "interfacial current density": zero,
                "Positive electrode lithium plating "
                "interfacial current density [A.m-2]": zero,
                "Positive electrode lithium plating volumetric "
                "interfacial current density": zero,
            }
        )
<<<<<<< HEAD
=======

        variables.update(
            self._get_standard_volumetric_current_density_variables(variables)
        )
>>>>>>> 7cff6ea3

        return variables

    def _get_standard_concentration_variables(self, c_plated_Li, c_dead_Li):
        """
        A private function to obtain the standard variables which
        can be derived from the local plated lithium concentration.
        Parameters
        ----------
        c_plated_Li : :class:`pybamm.Symbol`
            The plated lithium concentration.
        Returns
        -------
        variables : dict
            The variables which can be derived from the plated lithium thickness.
        """
        param = self.param

        # Set scales to one for the "no plating" model so that they are not required
        # by parameter values in general
        if isinstance(self, pybamm.lithium_plating.NoPlating):
            c_scale = 1
            L_scale = 1
        else:
            c_scale = param.c_Li_typ
            L_scale = param.V_bar_plated_Li * c_scale / param.n.prim.a_typ

        c_plated_Li_av = pybamm.x_average(c_plated_Li)
        L_plated_Li = c_plated_Li  # plated Li thickness
        L_plated_Li_av = pybamm.x_average(L_plated_Li)
        Q_plated_Li = c_plated_Li_av * param.n.L * param.L_y * param.L_z

        c_dead_Li_av = pybamm.x_average(c_dead_Li)
        L_dead_Li = c_dead_Li  # dead Li "thickness", required by porosity submodel
        L_dead_Li_av = pybamm.x_average(L_dead_Li)
        Q_dead_Li = c_dead_Li_av * param.n.L * param.L_y * param.L_z

        variables = {
            "Lithium plating concentration": c_plated_Li,
            "Lithium plating concentration [mol.m-3]": c_plated_Li * c_scale,
            "X-averaged lithium plating concentration": c_plated_Li_av,
            "X-averaged lithium plating concentration"
            " [mol.m-3]": c_plated_Li_av * c_scale,
            "Dead lithium concentration": c_dead_Li,
            "Dead lithium concentration [mol.m-3]": c_dead_Li * c_scale,
            "X-averaged dead lithium concentration": c_dead_Li_av,
            "X-averaged dead lithium concentration"
            " [mol.m-3]": c_dead_Li_av * c_scale,
            "Lithium plating thickness": L_plated_Li,
            "Lithium plating thickness [m]": L_plated_Li * L_scale,
            "X-averaged lithium plating thickness [m]": L_plated_Li_av * L_scale,
            "Dead lithium thickness": L_dead_Li,
            "Dead lithium thickness [m]": L_dead_Li * L_scale,
            "X-averaged dead lithium thickness [m]": L_dead_Li_av * L_scale,
            "Loss of lithium to lithium plating [mol]": (Q_plated_Li + Q_dead_Li)
            * c_scale,
            "Loss of capacity to lithium plating [A.h]": (Q_plated_Li + Q_dead_Li)
            * c_scale
            * param.F
            / 3600,
        }

        return variables

    def _get_standard_reaction_variables(self, j_stripping):
        """
        A private function to obtain the standard variables which
        can be derived from the lithum stripping interfacial reaction current
        Parameters
        ----------
        j_stripping : :class:`pybamm.Symbol`
            The net lithium stripping interfacial reaction current.
        Returns
        -------
        variables : dict
            The variables which can be derived from the plated lithium thickness.
        """
        # Set scales to one for the "no plating" model so that they are not required
        # by parameter values in general
        param = self.param
        j_scale = param.n.prim.j_scale
        j_stripping_av = pybamm.x_average(j_stripping)

        variables = {
            "Lithium plating interfacial current density": j_stripping,
            "Lithium plating interfacial current density [A.m-2]": j_stripping
            * j_scale,
            "X-averaged lithium plating interfacial current density": j_stripping_av,
            "X-averaged lithium plating "
            "interfacial current density [A.m-2]": j_stripping_av * j_scale,
        }

        return variables<|MERGE_RESOLUTION|>--- conflicted
+++ resolved
@@ -63,13 +63,10 @@
                 "interfacial current density": zero,
             }
         )
-<<<<<<< HEAD
-=======
 
         variables.update(
             self._get_standard_volumetric_current_density_variables(variables)
         )
->>>>>>> 7cff6ea3
 
         return variables
 
