#
# Base class for lithium plating models.
#
import pybamm
from ..base_interface import BaseInterface


class BasePlating(BaseInterface):
    """Base class for lithium plating models.
    Parameters
    ----------
    param : parameter class
        The parameters to use for this submodel
    options : dict, optional
        A dictionary of options to be passed to the model.

    References
    ----------
    .. [1] SEJ O'Kane, ID Campbell, MWJ Marzook, GJ Offer and M Marinescu. "Physical
           Origin of the Differential Voltage Minimum Associated with Li Plating in
           Lithium-Ion Batteries". Journal of The Electrochemical Society,
           167:090540, 2020
    .. [2] SEJ O'Kane, W Ai, G Madabattula, D Alonso-Alvarez, R Timms, V Sulzer,
           JS Edge, B Wu, GJ Offer and M Marinescu. "Lithium-ion battery degradation:
           how to model it". Physical Chemistry: Chemical Physics, 24:7909, 2022

    **Extends:** :class:`pybamm.interface.BaseInterface`
    """

    def __init__(self, param, options=None):
        reaction = "lithium plating"
        domain = "Negative"
        super().__init__(param, domain, reaction, options=options)

    def get_coupled_variables(self, variables):
        # Update some common variables
        zero_av = pybamm.PrimaryBroadcast(0, "current collector")
        zero = pybamm.FullBroadcast(0, "positive electrode", "current collector")

        variables.update(
            {
                "X-averaged negative electrode lithium plating interfacial current "
                "density": variables[
                    "X-averaged lithium plating interfacial current density"
                ],
                "X-averaged positive electrode lithium plating interfacial current "
                "density": zero_av,
                "X-averaged positive electrode lithium plating volumetric "
                "interfacial current density": zero_av,
                "Negative electrode lithium plating interfacial current "
                "density": variables["Lithium plating interfacial current density"],
                "Positive electrode lithium plating interfacial current density": zero,
                "Positive electrode lithium plating volumetric "
                "interfacial current density": zero,
            }
        )
<<<<<<< HEAD
=======

        variables.update(
            self._get_standard_volumetric_current_density_variables(variables)
        )
>>>>>>> d98c1fc1

        return variables

    def _get_standard_concentration_variables(self, c_plated_Li, c_dead_Li):
        """
        A private function to obtain the standard variables which
        can be derived from the local plated lithium concentration.
        Parameters
        ----------
        c_plated_Li : :class:`pybamm.Symbol`
            The plated lithium concentration.
        Returns
        -------
        variables : dict
            The variables which can be derived from the plated lithium thickness.
        """
        param = self.param

        # Set scales to one for the "no plating" model so that they are not required
        # by parameter values in general
        if isinstance(self, pybamm.lithium_plating.NoPlating):
            c_scale = 1
            L_scale = 1
        else:
            c_scale = param.c_Li_typ
            L_scale = param.V_bar_plated_Li * c_scale / param.n.prim.a_typ

        c_plated_Li_av = pybamm.x_average(c_plated_Li)
        L_plated_Li = c_plated_Li  # plated Li thickness
        L_plated_Li_av = pybamm.x_average(L_plated_Li)
        Q_plated_Li = c_plated_Li_av * param.n.L * param.L_y * param.L_z

        c_dead_Li_av = pybamm.x_average(c_dead_Li)
        L_dead_Li = c_dead_Li  # dead Li "thickness", required by porosity submodel
        L_dead_Li_av = pybamm.x_average(L_dead_Li)
        Q_dead_Li = c_dead_Li_av * param.n.L * param.L_y * param.L_z

        variables = {
            "Lithium plating concentration": c_plated_Li,
            "Lithium plating concentration [mol.m-3]": c_plated_Li * c_scale,
            "X-averaged lithium plating concentration": c_plated_Li_av,
            "X-averaged lithium plating concentration"
            " [mol.m-3]": c_plated_Li_av * c_scale,
            "Dead lithium concentration": c_dead_Li,
            "Dead lithium concentration [mol.m-3]": c_dead_Li * c_scale,
            "X-averaged dead lithium concentration": c_dead_Li_av,
            "X-averaged dead lithium concentration"
            " [mol.m-3]": c_dead_Li_av * c_scale,
            "Lithium plating thickness": L_plated_Li,
            "Lithium plating thickness [m]": L_plated_Li * L_scale,
            "X-averaged lithium plating thickness [m]": L_plated_Li_av * L_scale,
            "Dead lithium thickness": L_dead_Li,
            "Dead lithium thickness [m]": L_dead_Li * L_scale,
            "X-averaged dead lithium thickness [m]": L_dead_Li_av * L_scale,
            "Loss of lithium to lithium plating [mol]": (Q_plated_Li + Q_dead_Li)
            * c_scale,
            "Loss of capacity to lithium plating [A.h]": (Q_plated_Li + Q_dead_Li)
            * c_scale
            * param.F
            / 3600,
        }

        return variables

    def _get_standard_reaction_variables(self, j_stripping):
        """
        A private function to obtain the standard variables which
        can be derived from the lithum stripping interfacial reaction current
        Parameters
        ----------
        j_stripping : :class:`pybamm.Symbol`
            The net lithium stripping interfacial reaction current.
        Returns
        -------
        variables : dict
            The variables which can be derived from the plated lithium thickness.
        """
        # Set scales to one for the "no plating" model so that they are not required
        # by parameter values in general
        param = self.param
        j_scale = param.n.prim.j_scale
        j_stripping_av = pybamm.x_average(j_stripping)

        variables = {
            "Lithium plating interfacial current density": j_stripping,
            "Lithium plating interfacial current density [A.m-2]": j_stripping
            * j_scale,
            "X-averaged lithium plating interfacial current density": j_stripping_av,
            "X-averaged lithium plating "
            "interfacial current density [A.m-2]": j_stripping_av * j_scale,
        }

        return variables<|MERGE_RESOLUTION|>--- conflicted
+++ resolved
@@ -54,13 +54,10 @@
                 "interfacial current density": zero,
             }
         )
-<<<<<<< HEAD
-=======
 
         variables.update(
             self._get_standard_volumetric_current_density_variables(variables)
         )
->>>>>>> d98c1fc1
 
         return variables
 
