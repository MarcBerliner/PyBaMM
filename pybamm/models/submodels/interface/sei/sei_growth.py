#
# Class for SEI growth
#
import pybamm
from .base_sei import BaseModel


class SEIGrowth(BaseModel):
    """
    Class for SEI growth.

    Most of the models are from section 5.6.4 of the thesis of
    Scott Marquis (Marquis, S. G. (2020). Long-term degradation of lithium-ion batteries
    (Doctoral dissertation, University of Oxford)), and references therein

    The ec reaction limited model is from: Yang, Xiao-Guang, et al. "Modeling of lithium
    plating induced aging of lithium-ion batteries: Transition from linear to nonlinear
    aging." Journal of Power Sources 360 (2017): 28-40.

    Parameters
    ----------
    param : parameter class
        The parameters to use for this submodel
    reaction_loc : str
        Where the reaction happens: "x-average" (SPM, SPMe, etc),
        "full electrode" (full DFN), or "interface" (half-cell model)
    options : dict
        A dictionary of options to be passed to the model.
    phase : str, optional
        Phase of the particle (default is "primary")
    cracks : bool, optional
        Whether this is a submodel for standard SEI or SEI on cracks

    **Extends:** :class:`pybamm.sei.BaseModel`
    """

    def __init__(self, param, reaction_loc, options, phase="primary", cracks=False):
        super().__init__(param, options=options, phase=phase, cracks=cracks)
        self.reaction_loc = reaction_loc
        if self.options["SEI"] == "ec reaction limited":
            pybamm.citations.register("Yang2017")
        else:
            pybamm.citations.register("Marquis2020")

    def get_fundamental_variables(self):
        Ls = []
        for pos in ["inner", "outer"]:
            Pos = pos.capitalize()
            if self.reaction_loc == "x-average":
                L_av = pybamm.Variable(
                    f"X-averaged {pos} {self.reaction_name}thickness [m]",
                    domain="current collector",
                )
                L_av.print_name = f"L_{pos}_av"
                L = pybamm.PrimaryBroadcast(L_av, "negative electrode")
            elif self.reaction_loc == "full electrode":
                L = pybamm.Variable(
                    f"{Pos} {self.reaction_name}thickness [m]",
                    domain="negative electrode",
                    auxiliary_domains={"secondary": "current collector"},
                )
            elif self.reaction_loc == "interface":
                L = pybamm.Variable(
                    f"{Pos} {self.reaction_name}thickness [m]",
                    domain="current collector",
                )
            L.print_name = f"L_{pos}"
            Ls.append(L)

        L_inner, L_outer = Ls

        if self.options["SEI"].startswith("ec reaction limited"):
            L_inner = 0 * L_inner  # Set L_inner to zero, copying domains

        variables = self._get_standard_thickness_variables(L_inner, L_outer)

        return variables

    def get_coupled_variables(self, variables):
        param = self.param
        phase_param = self.phase_param
        # delta_phi = phi_s - phi_e
        T = variables["Negative electrode temperature [K]"]
        if self.reaction_loc == "interface":
            delta_phi = variables[
                "Lithium metal interface surface potential difference [V]"
            ]
            T = pybamm.boundary_value(T, "right")
        else:
            delta_phi = variables["Negative electrode surface potential difference [V]"]

        # Look for current that contributes to the -IR drop
        # If we can't find the interfacial current density from the main reaction, j,
        # it's ok to fall back on the total interfacial current density, j_tot
        # This should only happen when the interface submodel is "InverseButlerVolmer"
        # in which case j = j_tot (uniform) anyway
        if "Negative electrode interfacial current density [A.m-2]" in variables:
            j = variables["Negative electrode interfacial current density [A.m-2]"]
        elif self.reaction_loc == "interface":
            j = variables["Lithium metal total interfacial current density [A.m-2]"]
        else:
            j = variables[
                "X-averaged negative electrode total "
                "interfacial current density [A.m-2]"
            ]

        L_sei_inner = variables[f"Inner {self.reaction_name}thickness [m]"]
        L_sei_outer = variables[f"Outer {self.reaction_name}thickness [m]"]
        L_sei = variables[f"Total {self.reaction_name}thickness [m]"]

        R_sei = phase_param.R_sei
        eta_SEI = delta_phi - phase_param.U_sei - j * L_sei * R_sei
        # Thermal prefactor for reaction, interstitial and EC models
        F_RT = param.F / (param.R * T)

<<<<<<< HEAD
        if self.options["SEI"] == "reaction limited":
            # Scott Marquis thesis (eq. 5.92)
            j_sei = -phase_param.j0_sei * pybamm.exp(-0.5 * F_RT * eta_SEI)
=======
        # Define alpha_SEI depending on whether it is symmetric or asymmetric. This
        # applies to "reaction limited" and "EC reaction limited"
        if self.options["SEI"].endswith("(asymmetric)"):
            alpha_SEI = phase_param.alpha_SEI
        else:
            alpha_SEI = 0.5

        if self.options["SEI"].startswith("reaction limited"):
            C_sei = phase_param.C_sei_reaction
            j_sei = -(1 / C_sei) * pybamm.exp(-alpha_SEI * prefactor * eta_SEI)
>>>>>>> 959081ee

        elif self.options["SEI"] == "electron-migration limited":
            # Scott Marquis thesis (eq. 5.94)
            eta_inner = delta_phi - phase_param.U_inner
            j_sei = phase_param.kappa_inner * eta_inner / L_sei_inner

        elif self.options["SEI"] == "interstitial-diffusion limited":
            # Scott Marquis thesis (eq. 5.96)
            j_sei = -(
                phase_param.D_li * phase_param.c_li_0 * param.F / L_sei_outer
            ) * pybamm.exp(-F_RT * delta_phi)

        elif self.options["SEI"] == "solvent-diffusion limited":
            # Scott Marquis thesis (eq. 5.91)
            j_sei = -phase_param.D_sol * phase_param.c_sol * param.F / L_sei_outer

<<<<<<< HEAD
        elif self.options["SEI"] == "ec reaction limited":
            # we have a linear system for j and c
            #  c = c_0 + j * L * D / F          [1] (eq 11 in the Yang2017 paper)
            #  j = - F * k * c * exp()          [2] (eq 10 in the Yang2017 paper, factor
            #                                        of a is outside the defn of j here)
            # [1] into [2] gives (F cancels in the second terms)
            #  j = - F * k * c_0 * exp() - k * j * L * D * exp()
            # rearrange
            #  j = -F * k * c_0 * exp() / (1 + k * L * D * exp())
            #  c_ec = c_0 - L * D * k * exp() / (1 + k * L * D * exp())
            #       = c_0 / (1 + k * L * D * exp())
            k_exp = phase_param.k_sei * pybamm.exp(-0.5 * F_RT * eta_SEI)
            L_D = L_sei * phase_param.D_ec
            c_0 = phase_param.c_ec_0
            j_sei = -param.F * c_0 * k_exp / (1 + L_D * k_exp)
            c_ec = c_0 / (1 + L_D * k_exp)
=======
        elif self.options["SEI"].startswith("ec reaction limited"):
            C_sei_ec = phase_param.C_sei_ec
            C_ec = phase_param.C_ec

            # we have a linear system for j_sei and c_ec
            #  c_ec = 1 + j_sei * L_sei * C_ec
            #  j_sei = - C_sei_ec * c_ec * exp()
            # so
            #  j_sei = - C_sei_ec * exp() - j_sei * L_sei * C_ec * C_sei_ec * exp()
            # so
            #  j_sei = -C_sei_ec * exp() / (1 + L_sei * C_ec * C_sei_ec * exp())
            #  c_ec = 1 / (1 + L_sei * C_ec * C_sei_ec * exp())
            C_sei_exp = C_sei_ec * pybamm.exp(-alpha_SEI * prefactor * eta_SEI)
            j_sei = -C_sei_exp / (1 + L_sei * C_ec * C_sei_exp)
            c_ec = 1 / (1 + L_sei * C_ec * C_sei_exp)
>>>>>>> 959081ee

            # Get variables related to the concentration
            c_ec_av = pybamm.x_average(c_ec)

            if self.reaction == "SEI on cracks":
                name = "EC concentration on cracks"
            else:
                name = "EC surface concentration"
            variables.update(
                {f"{name} [mol.m-3]": c_ec, f"X-averaged {name} [mol.m-3]": c_ec_av}
            )

        if self.options["SEI"].startswith("ec reaction limited"):
            inner_sei_proportion = 0
        else:
            inner_sei_proportion = phase_param.inner_sei_proportion

        # All SEI growth mechanisms assumed to have Arrhenius dependence
        Arrhenius = pybamm.exp(phase_param.E_sei / param.R * (1 / param.T_ref - 1 / T))

        j_inner = inner_sei_proportion * Arrhenius * j_sei
        j_outer = (1 - inner_sei_proportion) * Arrhenius * j_sei

        variables.update(self._get_standard_concentration_variables(variables))
        variables.update(self._get_standard_reaction_variables(j_inner, j_outer))

        # Update whole cell variables, which also updates the "sum of" variables
        variables.update(super().get_coupled_variables(variables))

        return variables

    def set_rhs(self, variables):
        phase_param = self.phase_param
        param = self.param

        if self.reaction_loc == "x-average":
            L_inner = variables[f"X-averaged inner {self.reaction_name}thickness [m]"]
            L_outer = variables[f"X-averaged outer {self.reaction_name}thickness [m]"]
            a_j_inner = variables[
                f"X-averaged inner {self.reaction_name}volumetric "
                "interfacial current density [A.m-3]"
            ]
            a_j_outer = variables[
                f"X-averaged outer {self.reaction_name}volumetric "
                "interfacial current density [A.m-3]"
            ]
        else:
            L_inner = variables[f"Inner {self.reaction_name}thickness [m]"]
            L_outer = variables[f"Outer {self.reaction_name}thickness [m]"]
            a_j_inner = variables[
                f"Inner {self.reaction_name}volumetric "
                "interfacial current density [A.m-3]"
            ]
            a_j_outer = variables[
                f"Outer {self.reaction_name}volumetric "
                "interfacial current density [A.m-3]"
            ]

        # The spreading term acts to spread out SEI along the cracks as they grow.
        # For SEI on initial surface (as opposed to cracks), it is zero.
        if self.reaction == "SEI on cracks":
            if self.reaction_loc == "x-average":
                l_cr = variables["X-averaged negative particle crack length [m]"]
                dl_cr = variables["X-averaged negative particle cracking rate [m.s-1]"]
            else:
                l_cr = variables["Negative particle crack length [m]"]
                dl_cr = variables["Negative particle cracking rate [m.s-1]"]
            spreading_outer = (
                dl_cr / l_cr * (self.phase_param.L_outer_crack_0 - L_outer)
            )
            spreading_inner = (
                dl_cr / l_cr * (self.phase_param.L_inner_crack_0 - L_inner)
            )
        else:
            spreading_outer = 0
            spreading_inner = 0

        Gamma_SEI = phase_param.V_bar_inner / (param.F * phase_param.z_sei)
        v_bar = phase_param.V_bar_outer / phase_param.V_bar_inner

<<<<<<< HEAD
        if self.options["SEI"] == "ec reaction limited":
            self.rhs = {L_outer: -Gamma_SEI * a_j_outer + spreading_outer}
=======
        if self.options["SEI"].startswith("ec reaction limited"):
            self.rhs = {L_outer: -Gamma_SEI * a * j_outer + spreading_outer}
>>>>>>> 959081ee
        else:
            self.rhs = {
                L_inner: -Gamma_SEI * a_j_inner + spreading_inner,
                L_outer: -v_bar * Gamma_SEI * a_j_outer + spreading_outer,
            }

    def set_initial_conditions(self, variables):
        if self.reaction_loc == "x-average":
            L_inner = variables[f"X-averaged inner {self.reaction_name}thickness [m]"]
            L_outer = variables[f"X-averaged outer {self.reaction_name}thickness [m]"]
        else:
            L_inner = variables[f"Inner {self.reaction_name}thickness [m]"]
            L_outer = variables[f"Outer {self.reaction_name}thickness [m]"]

        if self.reaction == "SEI on cracks":
            L_inner_0 = self.phase_param.L_inner_crack_0
            L_outer_0 = self.phase_param.L_outer_crack_0
        else:
            L_inner_0 = self.phase_param.L_inner_0
            L_outer_0 = self.phase_param.L_outer_0
        if self.options["SEI"].startswith("ec reaction limited"):
            self.initial_conditions = {L_outer: L_inner_0 + L_outer_0}
        else:
            self.initial_conditions = {L_inner: L_inner_0, L_outer: L_outer_0}<|MERGE_RESOLUTION|>--- conflicted
+++ resolved
@@ -113,11 +113,6 @@
         # Thermal prefactor for reaction, interstitial and EC models
         F_RT = param.F / (param.R * T)
 
-<<<<<<< HEAD
-        if self.options["SEI"] == "reaction limited":
-            # Scott Marquis thesis (eq. 5.92)
-            j_sei = -phase_param.j0_sei * pybamm.exp(-0.5 * F_RT * eta_SEI)
-=======
         # Define alpha_SEI depending on whether it is symmetric or asymmetric. This
         # applies to "reaction limited" and "EC reaction limited"
         if self.options["SEI"].endswith("(asymmetric)"):
@@ -126,9 +121,8 @@
             alpha_SEI = 0.5
 
         if self.options["SEI"].startswith("reaction limited"):
-            C_sei = phase_param.C_sei_reaction
-            j_sei = -(1 / C_sei) * pybamm.exp(-alpha_SEI * prefactor * eta_SEI)
->>>>>>> 959081ee
+            # Scott Marquis thesis (eq. 5.92)
+            j_sei = -phase_param.j0_sei * pybamm.exp(-0.5 * F_RT * eta_SEI)
 
         elif self.options["SEI"] == "electron-migration limited":
             # Scott Marquis thesis (eq. 5.94)
@@ -145,7 +139,6 @@
             # Scott Marquis thesis (eq. 5.91)
             j_sei = -phase_param.D_sol * phase_param.c_sol * param.F / L_sei_outer
 
-<<<<<<< HEAD
         elif self.options["SEI"] == "ec reaction limited":
             # we have a linear system for j and c
             #  c = c_0 + j * L * D / F          [1] (eq 11 in the Yang2017 paper)
@@ -157,28 +150,11 @@
             #  j = -F * k * c_0 * exp() / (1 + k * L * D * exp())
             #  c_ec = c_0 - L * D * k * exp() / (1 + k * L * D * exp())
             #       = c_0 / (1 + k * L * D * exp())
-            k_exp = phase_param.k_sei * pybamm.exp(-0.5 * F_RT * eta_SEI)
+            k_exp = phase_param.k_sei * pybamm.exp(-alpha_SEI * F_RT * eta_SEI)
             L_D = L_sei * phase_param.D_ec
             c_0 = phase_param.c_ec_0
             j_sei = -param.F * c_0 * k_exp / (1 + L_D * k_exp)
             c_ec = c_0 / (1 + L_D * k_exp)
-=======
-        elif self.options["SEI"].startswith("ec reaction limited"):
-            C_sei_ec = phase_param.C_sei_ec
-            C_ec = phase_param.C_ec
-
-            # we have a linear system for j_sei and c_ec
-            #  c_ec = 1 + j_sei * L_sei * C_ec
-            #  j_sei = - C_sei_ec * c_ec * exp()
-            # so
-            #  j_sei = - C_sei_ec * exp() - j_sei * L_sei * C_ec * C_sei_ec * exp()
-            # so
-            #  j_sei = -C_sei_ec * exp() / (1 + L_sei * C_ec * C_sei_ec * exp())
-            #  c_ec = 1 / (1 + L_sei * C_ec * C_sei_ec * exp())
-            C_sei_exp = C_sei_ec * pybamm.exp(-alpha_SEI * prefactor * eta_SEI)
-            j_sei = -C_sei_exp / (1 + L_sei * C_ec * C_sei_exp)
-            c_ec = 1 / (1 + L_sei * C_ec * C_sei_exp)
->>>>>>> 959081ee
 
             # Get variables related to the concentration
             c_ec_av = pybamm.x_average(c_ec)
@@ -259,13 +235,8 @@
         Gamma_SEI = phase_param.V_bar_inner / (param.F * phase_param.z_sei)
         v_bar = phase_param.V_bar_outer / phase_param.V_bar_inner
 
-<<<<<<< HEAD
-        if self.options["SEI"] == "ec reaction limited":
+        if self.options["SEI"].startswith("ec reaction limited"):
             self.rhs = {L_outer: -Gamma_SEI * a_j_outer + spreading_outer}
-=======
-        if self.options["SEI"].startswith("ec reaction limited"):
-            self.rhs = {L_outer: -Gamma_SEI * a * j_outer + spreading_outer}
->>>>>>> 959081ee
         else:
             self.rhs = {
                 L_inner: -Gamma_SEI * a_j_inner + spreading_inner,
