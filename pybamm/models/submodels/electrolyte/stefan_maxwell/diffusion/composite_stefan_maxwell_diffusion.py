#
# Class for composite electrolyte diffusion employing stefan-maxwell
#
import pybamm

from .full_stefan_maxwell_diffusion import Full


class Composite(Full):
    """Class for conservation of mass in the electrolyte employing the
    Stefan-Maxwell constitutive equations. (Composite refers to composite model by
    asymptotic methods)

    Parameters
    ----------
    param : parameter class
        The parameters to use for this submodel
    reactions : dict
        Dictionary of reaction terms
    extended : bool
        Whether to include feedback from the first-order terms

    **Extends:** :class:`pybamm.electrolyte.stefan_maxwell.diffusion.Full`
    """

    def __init__(self, param, reactions, extended=False):
        super().__init__(param, reactions)
        self.extended = extended

    def get_coupled_variables(self, variables):

        eps_0 = variables["Leading-order porosity"]
        c_e_0_av = variables["Leading-order average electrolyte concentration"]
        c_e = variables["Electrolyte concentration"]
        # i_e = variables["Electrolyte current density"]
        v_box_0 = variables["Leading-order volume-averaged velocity"]
        T_0 = variables["Leading-order cell temperature"]

        param = self.param

<<<<<<< HEAD
        whole_cell = ["negative electrode", "separator", "positive electrode"]
        N_e_diffusion = (
            -(eps_0 ** param.b)
            * pybamm.PrimaryBroadcast(param.D_e(c_e_0, T_0), whole_cell)
            * pybamm.grad(c_e)
=======
        N_e_diffusion = (
            -(eps_0 ** param.b) * param.D_e(c_e_0_av, T_0) * pybamm.grad(c_e)
>>>>>>> ec945c11
        )
        # N_e_migration = (param.C_e * param.t_plus) / param.gamma_e * i_e
        # N_e_convection = c_e * v_box_0

        # N_e = N_e_diffusion + N_e_migration + N_e_convection

        if v_box_0.id == pybamm.Scalar(0).id:
            N_e = N_e_diffusion
        else:
            N_e = N_e_diffusion + pybamm.outer(v_box_0, c_e)

        variables.update(self._get_standard_flux_variables(N_e))

        return variables

    def set_rhs(self, variables):
        "Composite reaction-diffusion with source terms from leading order"

        param = self.param

        eps_0 = variables["Leading-order porosity"]
        deps_0_dt = variables["Leading-order porosity change"]
        c_e = variables["Electrolyte concentration"]
        N_e = variables["Electrolyte flux"]
        if self.extended is False:
            neg_reactions = sum(
                reaction["Negative"]["s"]
                * variables["Leading-order " + reaction["Negative"]["aj"].lower()]
                for reaction in self.reactions.values()
            )
            pos_reactions = sum(
                reaction["Positive"]["s"]
                * variables["Leading-order " + reaction["Positive"]["aj"].lower()]
                for reaction in self.reactions.values()
            )
        else:
            neg_reactions = sum(
                reaction["Negative"]["s"] * variables[reaction["Negative"]["aj"]]
                for reaction in self.reactions.values()
            )
            pos_reactions = sum(
                reaction["Positive"]["s"] * variables[reaction["Positive"]["aj"]]
                for reaction in self.reactions.values()
            )
        sep_reactions = pybamm.FullBroadcast(0, "separator", "current collector")
        source_terms_0 = (
            pybamm.Concatenation(neg_reactions, sep_reactions, pos_reactions)
            / param.gamma_e
        )

        self.rhs = {
            c_e: (1 / eps_0)
            * (-pybamm.div(N_e) / param.C_e + source_terms_0 - c_e * deps_0_dt)
        }<|MERGE_RESOLUTION|>--- conflicted
+++ resolved
@@ -38,16 +38,11 @@
 
         param = self.param
 
-<<<<<<< HEAD
         whole_cell = ["negative electrode", "separator", "positive electrode"]
         N_e_diffusion = (
             -(eps_0 ** param.b)
-            * pybamm.PrimaryBroadcast(param.D_e(c_e_0, T_0), whole_cell)
+            * pybamm.PrimaryBroadcast(param.D_e(c_e_0_av, T_0), whole_cell)
             * pybamm.grad(c_e)
-=======
-        N_e_diffusion = (
-            -(eps_0 ** param.b) * param.D_e(c_e_0_av, T_0) * pybamm.grad(c_e)
->>>>>>> ec945c11
         )
         # N_e_migration = (param.C_e * param.t_plus) / param.gamma_e * i_e
         # N_e_convection = c_e * v_box_0
