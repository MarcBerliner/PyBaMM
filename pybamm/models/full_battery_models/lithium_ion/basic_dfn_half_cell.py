#
# Basic Doyle-Fuller-Newman (DFN) Half Cell Model
#
import pybamm
from .base_lithium_ion_model import BaseModel


class BasicDFNHalfCell(BaseModel):
    """Doyle-Fuller-Newman (DFN) model of a lithium-ion battery with lithium counter
    electrode, adapted from [2]_.

    This class differs from the :class:`pybamm.lithium_ion.BasicDFN` model class in
    that it is for a cell with a lithium counter electrode (half cell). This is a
    feature under development (for example, it cannot be used with the Experiment class
    for the moment) and in the future it will be incorporated as a standard model with
    the full functionality.

    The electrode labeled "positive electrode" is the working electrode, and the
    electrode labeled "negative electrode" is the counter electrode. If the "negative
    electrode" is the working electrode, then the parameters for the "negative
    electrode" are used to define the "positive electrode".
    This facilitates compatibility with the full-cell models.

    Parameters
    ----------
    options : dict
        A dictionary of options to be passed to the model. For the half cell it should
        include which is the working electrode.
    name : str, optional
        The name of the model.

    References
    ----------
    .. [2] M Doyle, TF Fuller and JS Nwman. “Modeling of Galvanostatic Charge and
        Discharge of the Lithium/Polymer/Insertion Cell”. Journal of The
        Electrochemical Society, 140(6):1526-1533, 1993

    **Extends:** :class:`pybamm.lithium_ion.BaseModel`
    """

    def __init__(self, options=None, name="Doyle-Fuller-Newman half cell model"):
        super().__init__(options, name)
        if self.options["working electrode"] not in ["negative", "positive"]:
            raise ValueError(
                "The option 'working electrode' should be either 'positive'"
                " or 'negative'"
            )
        working_electrode = self.options["working electrode"]

        pybamm.citations.register("Marquis2019")
        # `param` is a class containing all the relevant parameters and functions for
        # this model. These are purely symbolic at this stage, and will be set by the
        # `ParameterValues` class when the model is processed.
        param = self.param

        # Define variables and timescale depending on the working electrode
        if working_electrode == "negative":
            R_w_typ = param.R_n_typ
        else:
            R_w_typ = param.R_p_typ

        # Set default length scales
        self.length_scales = {
            "separator": param.L_x,
            "positive electrode": param.L_x,
            "positive particle": R_w_typ,
            "current collector y": param.L_z,
            "current collector z": param.L_z,
        }

        ######################
        # Variables
        ######################
        # Variables that depend on time only are created without a domain
        Q = pybamm.Variable("Discharge capacity [A.h]")

        # Define some useful scalings
        pot_scale = param.potential_scale
        i_typ = param.current_scale

        # Variables that vary spatially are created with a domain.
        c_e_s = pybamm.Variable(
            "Separator electrolyte concentration", domain="separator"
        )
        c_e_w = pybamm.Variable(
            "Positive electrolyte concentration", domain="positive electrode"
        )
        c_e = pybamm.concatenation(c_e_s, c_e_w)
        c_s_w = pybamm.Variable(
            "Positive particle concentration",
            domain="positive particle",
            auxiliary_domains={"secondary": "positive electrode"},
        )
        phi_s_w = pybamm.Variable(
            "Positive electrode potential", domain="positive electrode"
        )
        phi_e_s = pybamm.Variable("Separator electrolyte potential", domain="separator")
        phi_e_w = pybamm.Variable(
            "Positive electrolyte potential", domain="positive electrode"
        )
        phi_e = pybamm.concatenation(phi_e_s, phi_e_w)

        # Constant temperature
        T = param.T_init

        ######################
        # Other set-up
        ######################

        # Current density
        i_cell = param.current_with_time

        # Define particle surface concentration
        # Surf takes the surface value of a variable, i.e. its boundary value on the
        # right side. This is also accessible via `boundary_value(x, "right")`, with
        # "left" providing the boundary value of the left side
        c_s_surf_w = pybamm.surf(c_s_w)

        # Define parameters. We need to assemble them differently depending on the
        # working electrode

        if working_electrode == "negative":
            # Porosity and Tortuosity
            # Primary broadcasts are used to broadcast scalar quantities across a domain
            # into a vector of the right shape, for multiplying with other vectors
            eps_s = pybamm.PrimaryBroadcast(
                pybamm.Parameter("Separator porosity"), "separator"
            )
            eps_w = pybamm.PrimaryBroadcast(
                pybamm.Parameter("Negative electrode porosity"), "positive electrode"
            )
            b_e_s = param.b_e_s
            b_e_w = param.b_e_n

            # Interfacial reactions
            j0_w = param.j0_n(c_e_w, c_s_surf_w, T) / param.C_r_n
            U_w = param.U_n
            ne_w = param.ne_n

            # Particle diffusion parameters
            D_w = param.D_n
            C_w = param.C_n
            a_R_w = param.a_R_n
            gamma_e = param.c_e_typ / param.c_n_max
            c_w_init = param.c_n_init

            # Electrode equation parameters
            eps_s_w = pybamm.Parameter(
                "Negative electrode active material volume fraction"
            )
            b_s_w = param.b_s_n
            sigma_w = param.sigma_n

            # Other parameters (for outputs)
            c_w_max = param.c_n_max
            U_w_ref = param.U_n_ref
            U_Li_ref = param.U_p_ref
            L_w = param.L_n

        else:
            # Porosity and Tortuosity
            eps_s = pybamm.PrimaryBroadcast(
                pybamm.Parameter("Separator porosity"), "separator"
            )
            eps_w = pybamm.PrimaryBroadcast(
                pybamm.Parameter("Positive electrode porosity"), "positive electrode"
            )
            b_e_s = param.b_e_s
            b_e_w = param.b_e_p

            # Interfacial reactions
            j0_w = param.j0_p(c_e_w, c_s_surf_w, T) / param.C_r_p
            U_w = param.U_p
            ne_w = param.ne_p

            # Particle diffusion parameters
            D_w = param.D_p
            C_w = param.C_p
            a_R_w = param.a_R_p
            gamma_e = param.c_e_typ / param.c_p_max
            c_w_init = param.c_p_init

            # Electrode equation parameters
            eps_s_w = pybamm.Parameter(
                "Positive electrode active material volume fraction"
            )
            b_s_w = param.b_s_p
            sigma_w = param.sigma_p

            # Other parameters (for outputs)
            c_w_max = param.c_p_max
            U_w_ref = param.U_p_ref
            U_Li_ref = param.U_n_ref
            L_w = param.L_p

        # gamma_w is always 1 because we choose the timescale based on the working
        # electrode
        gamma_w = pybamm.Scalar(1)

        eps = pybamm.concatenation(eps_s, eps_w)
        tor = pybamm.concatenation(eps_s ** b_e_s, eps_w ** b_e_w)

        j_w = (
            2 * j0_w * pybamm.sinh(ne_w / 2 * (phi_s_w - phi_e_w - U_w(c_s_surf_w, T)))
        )
        j_s = pybamm.PrimaryBroadcast(0, "separator")
        j = pybamm.concatenation(j_s, j_w)

        ######################
        # State of Charge
        ######################
        I = param.dimensional_current_with_time
        # The `rhs` dictionary contains differential equations, with the key being the
        # variable in the d/dt
        self.rhs[Q] = I * self.timescale / 3600
        # Initial conditions must be provided for the ODEs
        self.initial_conditions[Q] = pybamm.Scalar(0)

        ######################
        # Particles
        ######################
        # The div and grad operators will be converted to the appropriate matrix
        # multiplication at the discretisation stage
        N_s_w = -D_w(c_s_w, T) * pybamm.grad(c_s_w)
        self.rhs[c_s_w] = -(1 / C_w) * pybamm.div(N_s_w)

        # Boundary conditions must be provided for equations with spatial
        # derivatives
        self.boundary_conditions[c_s_w] = {
            "left": (pybamm.Scalar(0), "Neumann"),
            "right": (
                -C_w * j_w / a_R_w / gamma_w / D_w(c_s_surf_w, T),
                "Neumann",
            ),
        }

        # c_w_init can in general be a function of x
        # Note the broadcasting, for domains
        var = pybamm.standard_spatial_vars
        x_w = pybamm.PrimaryBroadcast(var.x_p, "positive particle")
        self.initial_conditions[c_s_w] = c_w_init(x_w)

        # Events specify points at which a solution should terminate
        self.events += [
            pybamm.Event(
                "Minimum positive particle surface concentration",
                pybamm.min(c_s_surf_w) - 0.01,
            ),
            pybamm.Event(
                "Maximum positive particle surface concentration",
                (1 - 0.01) - pybamm.max(c_s_surf_w),
            ),
        ]

        ######################
        # Current in the solid
        ######################
        sigma_eff_w = sigma_w * eps_s_w ** b_s_w
        i_s_w = -sigma_eff_w * pybamm.grad(phi_s_w)
        self.boundary_conditions[phi_s_w] = {
            "left": (pybamm.Scalar(0), "Neumann"),
            "right": (
                i_cell / pybamm.boundary_value(-sigma_eff_w, "right"),
                "Neumann",
            ),
        }
        self.algebraic[phi_s_w] = pybamm.div(i_s_w) + j_w
        # Initial conditions must also be provided for algebraic equations, as an
        # initial guess for a root-finding algorithm which calculates consistent
        # initial conditions
        self.initial_conditions[phi_s_w] = U_w(c_w_init(1), param.T_init)

        ######################
        # Electrolyte concentration
        ######################
        N_e = -tor * param.D_e(c_e, T) * pybamm.grad(c_e)
        self.rhs[c_e] = (1 / eps) * (
            -pybamm.div(N_e) / param.C_e + (1 - param.t_plus(c_e, T)) * j / gamma_e
        )
        dce_dx = (
            -(1 - param.t_plus(c_e, T))
            * i_cell
            * param.C_e
            / (tor * gamma_e * param.D_e(c_e, T))
        )

        self.boundary_conditions[c_e] = {
            "left": (pybamm.boundary_value(dce_dx, "left"), "Neumann"),
            "right": (pybamm.Scalar(0), "Neumann"),
        }

        self.initial_conditions[c_e] = param.c_e_init
        self.events.append(
            pybamm.Event(
                "Zero electrolyte concentration cut-off", pybamm.min(c_e) - 0.002
            )
        )

        ######################
        # Current in the electrolyte
        ######################
        i_e = (param.kappa_e(c_e, T) * tor * gamma_e / param.C_e) * (
            param.chi(c_e, T) * pybamm.grad(c_e) / c_e - pybamm.grad(phi_e)
        )
        self.algebraic[phi_e] = pybamm.div(i_e) - j

        # dimensionless reference potential so that dimensional reference potential
        # is zero (phi_dim = U_n_ref + pot_scale * phi)
        if working_electrode == "negative":
            l_Li = param.l_p
            sigma_Li = param.sigma_p
        else:
            l_Li = param.l_n
            sigma_Li = param.sigma_n
        j_Li = param.j0_plating(pybamm.boundary_value(c_e, "left"), 1, T)
        eta_Li = 2 * (1 + param.Theta * T) * pybamm.arcsinh(i_cell / (2 * j_Li))

        phi_s_cn = 0
        delta_phi = eta_Li + U_Li_ref
        delta_phis_Li = l_Li * i_cell / sigma_Li
        ref_potential = phi_s_cn - delta_phis_Li - delta_phi

        self.boundary_conditions[phi_e] = {
            "left": (ref_potential, "Dirichlet"),
            "right": (pybamm.Scalar(0), "Neumann"),
        }

        self.initial_conditions[phi_e] = param.U_n_ref / pot_scale

        ######################
        # (Some) variables
        ######################
        vdrop_cell = pybamm.boundary_value(phi_s_w, "right") - ref_potential
        vdrop_Li = -eta_Li - delta_phis_Li
        voltage = vdrop_cell + vdrop_Li
        voltage_dim = U_w_ref - U_Li_ref + pot_scale * voltage
        c_e_total = pybamm.x_average(eps * c_e)
        c_s_surf_w_av = pybamm.x_average(c_s_surf_w)

        c_s_rav = pybamm.r_average(c_s_w)
        c_s_vol_av = pybamm.x_average(eps_s_w * c_s_rav)

        # Cut-off voltage
        self.events.append(
            pybamm.Event(
                "Minimum voltage",
                voltage_dim - self.param.voltage_low_cut_dimensional,
                pybamm.EventType.TERMINATION,
            )
        )
        self.events.append(
            pybamm.Event(
                "Maximum voltage",
                voltage_dim - self.param.voltage_high_cut_dimensional,
                pybamm.EventType.TERMINATION,
            )
        )

        # Cut-off open-circuit voltage (for event switch with casadi 'fast with events'
        # mode)
        tol = 0.1
        self.events.append(
            pybamm.Event(
                "Minimum voltage switch",
                voltage_dim - (self.param.voltage_low_cut_dimensional - tol),
                pybamm.EventType.SWITCH,
            )
        )
        self.events.append(
            pybamm.Event(
                "Maximum voltage switch",
                voltage_dim - (self.param.voltage_high_cut_dimensional + tol),
                pybamm.EventType.SWITCH,
            )
        )

        # The `variables` dictionary contains all variables that might be useful for
        # visualising the solution of the model
        self.variables = {
            "Time [s]": self.timescale * pybamm.t,
            "Positive particle surface concentration": c_s_surf_w,
            "X-averaged positive particle surface concentration": c_s_surf_w_av,
            "Positive particle concentration": c_s_w,
            "Positive particle surface concentration [mol.m-3]": c_w_max * c_s_surf_w,
            "X-averaged positive particle surface concentration "
            "[mol.m-3]": c_w_max * c_s_surf_w_av,
            "Positive particle concentration [mol.m-3]": c_w_max * c_s_w,
            "Total lithium in positive electrode": c_s_vol_av,
            "Total lithium in positive electrode [mol]": c_s_vol_av
            * c_w_max
            * L_w
            * param.A_cc,
            "Electrolyte concentration": c_e,
            "Electrolyte concentration [mol.m-3]": param.c_e_typ * c_e,
            "Total lithium in electrolyte": c_e_total,
            "Total lithium in electrolyte [mol]": c_e_total
            * param.c_e_typ
            * param.L_x
            * param.A_cc,
            "Current [A]": I,
<<<<<<< HEAD
            "Positive electrode potential": phi_s_w,
            "Positive electrode potential [V]": U_w_ref
            - U_Li_ref
            + pot_scale * phi_s_w,
            "Positive electrode open circuit potential": U_w(c_s_surf_w, T),
            "Positive electrode open circuit potential [V]": U_w_ref
            + pot_scale * U_w(c_s_surf_w, T),
=======
            "Current density [A.m-2]": i_cell * i_typ,
            "Working electrode potential": phi_s_w,
            "Working electrode potential [V]": phi_s_w_ref + pot * phi_s_w,
            "Working electrode open circuit potential": U_w(c_s_surf_w, T),
            "Working electrode open circuit potential [V]": U_ref
            + pot * U_w(c_s_surf_w, T),
>>>>>>> f83f0a2c
            "Electrolyte potential": phi_e,
            "Electrolyte potential [V]": -U_Li_ref + pot_scale * phi_e,
            "Voltage drop in the cell": vdrop_cell,
            "Voltage drop in the cell [V]": U_w_ref - U_Li_ref + pot_scale * vdrop_cell,
            "Negative electrode exchange current density": j_Li,
            "Negative electrode reaction overpotential": eta_Li,
            "Negative electrode reaction overpotential [V]": pot_scale * eta_Li,
            "Negative electrode potential drop": delta_phis_Li,
            "Negative electrode potential drop [V]": pot_scale * delta_phis_Li,
            "Terminal voltage": voltage,
            "Terminal voltage [V]": voltage_dim,
            "Instantaneous power [W.m-2]": i_cell * i_typ * voltage_dim,
            "Pore-wall flux [mol.m-2.s-1]": j_w,
        }

    def new_copy(self, build=False):
        new_model = self.__class__(name=self.name, options=self.options)
        new_model.use_jacobian = self.use_jacobian
        new_model.convert_to_format = self.convert_to_format
        new_model.timescale = self.timescale
        new_model.length_scales = self.length_scales
        return new_model<|MERGE_RESOLUTION|>--- conflicted
+++ resolved
@@ -398,7 +398,7 @@
             * param.L_x
             * param.A_cc,
             "Current [A]": I,
-<<<<<<< HEAD
+            "Current density [A.m-2]": i_cell * i_typ,
             "Positive electrode potential": phi_s_w,
             "Positive electrode potential [V]": U_w_ref
             - U_Li_ref
@@ -406,14 +406,6 @@
             "Positive electrode open circuit potential": U_w(c_s_surf_w, T),
             "Positive electrode open circuit potential [V]": U_w_ref
             + pot_scale * U_w(c_s_surf_w, T),
-=======
-            "Current density [A.m-2]": i_cell * i_typ,
-            "Working electrode potential": phi_s_w,
-            "Working electrode potential [V]": phi_s_w_ref + pot * phi_s_w,
-            "Working electrode open circuit potential": U_w(c_s_surf_w, T),
-            "Working electrode open circuit potential [V]": U_ref
-            + pot * U_w(c_s_surf_w, T),
->>>>>>> f83f0a2c
             "Electrolyte potential": phi_e,
             "Electrolyte potential [V]": -U_Li_ref + pot_scale * phi_e,
             "Voltage drop in the cell": vdrop_cell,
