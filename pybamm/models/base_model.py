#
# Base model class
#
import casadi
import inspect
import numbers
import pybamm
import warnings


class ParamClass:
    """Class for converting a module of parameters into a class. For pickling."""

    def __init__(self, methods):
        for k, v in methods.__dict__.items():
            # don't save module attributes (e.g. pybamm, numpy)
            if not (k.startswith("__") or inspect.ismodule(v)):
                self.__dict__[k] = v


class BaseModel(object):
    """Base model class for other models to extend.

    Attributes
    ----------

    name: str
        A string giving the name of the model
    options: dict
        A dictionary of options to be passed to the model
    rhs: dict
        A dictionary that maps expressions (variables) to expressions that represent
        the rhs
    algebraic: dict
        A dictionary that maps expressions (variables) to expressions that represent
        the algebraic equations. The algebraic expressions are assumed to equate
        to zero. Note that all the variables in the model must exist in the keys of
        `rhs` or `algebraic`.
    initial_conditions: dict
        A dictionary that maps expressions (variables) to expressions that represent
        the initial conditions for the state variables y. The initial conditions for
        algebraic variables are provided as initial guesses to a root finding algorithm
        that calculates consistent initial conditions.
    boundary_conditions: dict
        A dictionary that maps expressions (variables) to expressions that represent
        the boundary conditions
    variables: dict
        A dictionary that maps strings to expressions that represent
        the useful variables
    events: list of :class:`pybamm.Event`
        A list of events. Each event can either cause the solver to terminate
        (e.g. concentration goes negative), or be used to inform the solver of the
        existance of a discontinuity (e.g. discontinuity in the input current)
    concatenated_rhs : :class:`pybamm.Concatenation`
        After discretisation, contains the expressions representing the rhs equations
        concatenated into a single expression
    concatenated_algebraic : :class:`pybamm.Concatenation`
        After discretisation, contains the expressions representing the algebraic
        equations concatenated into a single expression
    concatenated_initial_conditions : :class:`numpy.array`
        After discretisation, contains the vector of initial conditions
    mass_matrix : :class:`pybamm.Matrix`
        After discretisation, contains the mass matrix for the model. This is computed
        automatically
    mass_matrix_inv : :class:`pybamm.Matrix`
        After discretisation, contains the inverse mass matrix for the differential
        (rhs) part of model. This is computed automatically
    jacobian : :class:`pybamm.Concatenation`
        Contains the Jacobian for the model. If model.use_jacobian is True, the
        Jacobian is computed automatically during solver set up
    jacobian_rhs : :class:`pybamm.Concatenation`
        Contains the Jacobian for the part of the model which contains time derivatives.
        If model.use_jacobian is True, the Jacobian is computed automatically during
        solver set up
    jacobian_algebraic : :class:`pybamm.Concatenation`
        Contains the Jacobian for the algebraic part of the model. This may be used
        by the solver when calculating consistent initial conditions. If
        model.use_jacobian is True, the Jacobian is computed automatically during
        solver set up
    use_jacobian : bool
        Whether to use the Jacobian when solving the model (default is True)
    use_simplify : bool
        Whether to simplify the expression tress representing the rhs and
        algebraic equations, Jacobain (if using) and events, before solving the
        model (default is True)
    convert_to_format : str
        Whether to convert the expression trees representing the rhs and
        algebraic equations, Jacobain (if using) and events into a different format:

        - None: keep PyBaMM expression tree structure.
        - "python": convert into pure python code that will calculate the result of \
        calling `evaluate(t, y)` on the given expression treeself.
        - "casadi": convert into CasADi expression tree, which then uses CasADi's \
        algorithm to calculate the Jacobian.

        Default is "casadi".

    """

    def __init__(self, name="Unnamed model"):
        self.name = name
        self.options = {}

        # Initialise empty model
        self.rhs = {}
        self.algebraic = {}
        self.initial_conditions = {}
        self.boundary_conditions = {}
        self.variables = {}
        self.events = []
        self._concatenated_rhs = None
        self._concatenated_algebraic = None
        self._concatenated_initial_conditions = None
        self._mass_matrix = None
        self._mass_matrix_inv = None
        self._jacobian = None
        self._jacobian_algebraic = None
        self.external_variables = []
        self._parameters = None
        self._input_parameters = None

        # Default behaviour is to use the jacobian and simplify
        self.use_jacobian = True
        self.use_simplify = True
        self.convert_to_format = "casadi"

        # Model is not initially discretised
        self.is_discretised = False

        # Default timescale is 1 second
        self.timescale = pybamm.Scalar(1)

    @property
    def name(self):
        return self._name

    @name.setter
    def name(self, value):
        self._name = value

    @property
    def rhs(self):
        return self._rhs

    @rhs.setter
    def rhs(self, rhs):
        self._rhs = EquationDict("rhs", rhs)

    @property
    def algebraic(self):
        return self._algebraic

    @algebraic.setter
    def algebraic(self, algebraic):
        self._algebraic = EquationDict("algebraic", algebraic)

    @property
    def initial_conditions(self):
        return self._initial_conditions

    @initial_conditions.setter
    def initial_conditions(self, initial_conditions):
        self._initial_conditions = EquationDict(
            "initial_conditions", initial_conditions
        )

    @property
    def boundary_conditions(self):
        return self._boundary_conditions

    @boundary_conditions.setter
    def boundary_conditions(self, boundary_conditions):
        self._boundary_conditions = BoundaryConditionsDict(boundary_conditions)

    @property
    def variables(self):
        return self._variables

    @variables.setter
    def variables(self, variables):
        self._variables = pybamm.FuzzyDict(variables)

    def variable_names(self):
        return list(self._variables.keys())

    @property
    def events(self):
        return self._events

    @events.setter
    def events(self, events):
        self._events = events

    @property
    def concatenated_rhs(self):
        return self._concatenated_rhs

    @concatenated_rhs.setter
    def concatenated_rhs(self, concatenated_rhs):
        self._concatenated_rhs = concatenated_rhs

    @property
    def concatenated_algebraic(self):
        return self._concatenated_algebraic

    @concatenated_algebraic.setter
    def concatenated_algebraic(self, concatenated_algebraic):
        self._concatenated_algebraic = concatenated_algebraic

    @property
    def concatenated_initial_conditions(self):
        return self._concatenated_initial_conditions

    @concatenated_initial_conditions.setter
    def concatenated_initial_conditions(self, concatenated_initial_conditions):
        self._concatenated_initial_conditions = concatenated_initial_conditions

    @property
    def mass_matrix(self):
        return self._mass_matrix

    @mass_matrix.setter
    def mass_matrix(self, mass_matrix):
        self._mass_matrix = mass_matrix

    @property
    def mass_matrix_inv(self):
        return self._mass_matrix_inv

    @mass_matrix_inv.setter
    def mass_matrix_inv(self, mass_matrix_inv):
        self._mass_matrix_inv = mass_matrix_inv

    @property
    def jacobian(self):
        return self._jacobian

    @jacobian.setter
    def jacobian(self, jacobian):
        self._jacobian = jacobian

    @property
    def jacobian_rhs(self):
        return self._jacobian_rhs

    @jacobian_rhs.setter
    def jacobian_rhs(self, jacobian_rhs):
        self._jacobian_rhs = jacobian_rhs

    @property
    def jacobian_algebraic(self):
        return self._jacobian_algebraic

    @jacobian_algebraic.setter
    def jacobian_algebraic(self, jacobian_algebraic):
        self._jacobian_algebraic = jacobian_algebraic

    @property
    def param(self):
        return self._param

    @param.setter
    def param(self, values):
        if values is None:
            self._param = None
        else:
            # convert module into a class
            # (StackOverflow: https://tinyurl.com/yk3euon3)
            self._param = ParamClass(values)

    @property
    def options(self):
        return self._options

    @options.setter
    def options(self, options):
        self._options = options

    @property
    def timescale(self):
        "Timescale of model, to be used for non-dimensionalising time when solving"
        return self._timescale

    @timescale.setter
    def timescale(self, value):
        "Set the timescale"
        self._timescale = value

    @property
    def parameters(self):
        "Returns all the parameters in the model"
        if self._parameters is None:
            self._parameters = self._find_parameters()
        return self._parameters

    def _find_parameters(self):
        "Find all the parameters in the model"
        unpacker = pybamm.SymbolUnpacker((pybamm.Parameter, pybamm.InputParameter))
        all_parameters = unpacker.unpack_list_of_symbols(
            list(self.rhs.values())
            + list(self.algebraic.values())
            + list(self.initial_conditions.values())
            + list(self.variables.values())
            + [event.expression for event in self.events]
        )
        return list(all_parameters.values())

    @property
    def input_parameters(self):
        "Returns all the input parameters in the model"
        if self._input_parameters is None:
            self._input_parameters = self._find_input_parameters()
        return self._input_parameters

    def _find_input_parameters(self):
        "Find all the input parameters in the model"
        unpacker = pybamm.SymbolUnpacker(pybamm.InputParameter)
        all_input_parameters = unpacker.unpack_list_of_symbols(
            list(self.rhs.values())
            + list(self.algebraic.values())
            + list(self.initial_conditions.values())
            + list(self.variables.values())
            + [event.expression for event in self.events]
        )
        return list(all_input_parameters.values())

    def __getitem__(self, key):
        return self.rhs[key]

    def new_copy(self, options=None):
        "Create an empty copy with identical options, or new options if specified"
        options = options or self.options
        new_model = self.__class__(options)
        new_model.name = self.name
        new_model.use_jacobian = self.use_jacobian
        new_model.use_simplify = self.use_simplify
        new_model.convert_to_format = self.convert_to_format
        new_model.timescale = self.timescale
        return new_model

    def update(self, *submodels):
        """
        Update model to add new physics from submodels

        Parameters
        ----------
        submodel : iterable of :class:`pybamm.BaseModel`
            The submodels from which to create new model
        """
        for submodel in submodels:

            # check and then update dicts
            self.check_and_combine_dict(self._rhs, submodel.rhs)
            self.check_and_combine_dict(self._algebraic, submodel.algebraic)
            self.check_and_combine_dict(
                self._initial_conditions, submodel.initial_conditions
            )
            self.check_and_combine_dict(
                self._boundary_conditions, submodel.boundary_conditions
            )
            self.variables.update(submodel.variables)  # keys are strings so no check
            self._events += submodel.events

    def check_and_combine_dict(self, dict1, dict2):
        # check that the key ids are distinct
        ids1 = set(x.id for x in dict1.keys())
        ids2 = set(x.id for x in dict2.keys())
        if len(ids1.intersection(ids2)) != 0:
            variables = [x for x in dict1.keys() if x.id in ids1.intersection(ids2)]
            raise pybamm.ModelError(
                "Submodel incompatible: duplicate variables '{}'".format(variables)
            )
        dict1.update(dict2)

    def check_well_posedness(self, post_discretisation=False):
        """
        Check that the model is well-posed by executing the following tests:
        - Model is not over- or underdetermined, by comparing keys and equations in rhs
        and algebraic. Overdetermined if more equations than variables, underdetermined
        if more variables than equations.
        - There is an initial condition in self.initial_conditions for each
        variable/equation pair in self.rhs
        - There are appropriate boundary conditions in self.boundary_conditions for each
        variable/equation pair in self.rhs and self.algebraic

        Parameters
        ----------
        post_discretisation : boolean
            A flag indicating tests to be skipped after discretisation
        """
        self.check_for_time_derivatives()
        self.check_well_determined(post_discretisation)
        self.check_algebraic_equations(post_discretisation)
        self.check_ics_bcs()
        self.check_default_variables_dictionaries()
        # Can't check variables after discretising, since Variable objects get replaced
        # by StateVector objects
        # Checking variables is slow, so only do it in debug mode
        if pybamm.settings.debug_mode is True and post_discretisation is False:
            self.check_variables()

    def check_for_time_derivatives(self):
        # Check that no variable time derivatives exist in the rhs equations
        for key, eq in self.rhs.items():
            for node in eq.pre_order():
                if isinstance(node, pybamm.VariableDot):
                    raise pybamm.ModelError(
                        "time derivative of variable found "
                        "({}) in rhs equation {}".format(node, key)
                    )
                if isinstance(node, pybamm.StateVectorDot):
                    raise pybamm.ModelError(
                        "time derivative of state vector found "
                        "({}) in rhs equation {}".format(node, key)
                    )

        # Check that no variable time derivatives exist in the algebraic equations
        for key, eq in self.algebraic.items():
            for node in eq.pre_order():
                if isinstance(node, pybamm.VariableDot):
                    raise pybamm.ModelError(
                        "time derivative of variable found ({}) in algebraic"
                        "equation {}".format(node, key)
                    )
                if isinstance(node, pybamm.StateVectorDot):
                    raise pybamm.ModelError(
                        "time derivative of state vector found ({}) in algebraic"
                        "equation {}".format(node, key)
                    )

    def check_well_determined(self, post_discretisation):
        """ Check that the model is not under- or over-determined. """
        # Equations (differential and algebraic)
        # Get all the variables from differential and algebraic equations
        vars_in_rhs_keys = set()
        vars_in_algebraic_keys = set()
        vars_in_eqns = set()
        # Get all variables ids from rhs and algebraic keys and equations, and
        # from boundary conditions
        # For equations we look through the whole expression tree.
        # "Variables" can be Concatenations so we also have to look in the whole
        # expression tree
        unpacker = pybamm.SymbolUnpacker((pybamm.Variable, pybamm.VariableDot))

        for var, eqn in self.rhs.items():
            # Find all variables and variabledot objects
            vars_in_rhs_keys_dict = unpacker.unpack_symbol(var)
            vars_in_eqns_dict = unpacker.unpack_symbol(eqn)

            # Store ids only
            # Look only for Variable (not VariableDot) in rhs keys
            vars_in_rhs_keys.update(
                [
                    var_id
                    for var_id, var in vars_in_rhs_keys_dict.items()
                    if isinstance(var, pybamm.Variable)
                ]
            )
            vars_in_eqns.update(vars_in_eqns_dict.keys())
        for var, eqn in self.algebraic.items():
            # Find all variables and variabledot objects
            vars_in_algebraic_keys_dict = unpacker.unpack_symbol(var)
            vars_in_eqns_dict = unpacker.unpack_symbol(eqn)

            # Store ids only
            # Look only for Variable (not VariableDot) in algebraic keys
            vars_in_algebraic_keys.update(
                [
                    var_id
                    for var_id, var in vars_in_algebraic_keys_dict.items()
                    if isinstance(var, pybamm.Variable)
                ]
            )
            vars_in_eqns.update(vars_in_eqns_dict.keys())
        for var, side_eqn in self.boundary_conditions.items():
            for side, (eqn, typ) in side_eqn.items():
                vars_in_eqns_dict = unpacker.unpack_symbol(eqn)
                vars_in_eqns.update(vars_in_eqns_dict.keys())

        # If any keys are repeated between rhs and algebraic then the model is
        # overdetermined
        if not set(vars_in_rhs_keys).isdisjoint(vars_in_algebraic_keys):
            raise pybamm.ModelError("model is overdetermined (repeated keys)")
        # If any algebraic keys don't appear in the eqns (or bcs) then the model is
        # overdetermined (but rhs keys can be absent from the eqns, e.g. dcdt = -1 is
        # fine)
        # Skip this step after discretisation, as any variables in the equations will
        # have been discretised to slices but keys will still be variables
        extra_algebraic_keys = vars_in_algebraic_keys.difference(vars_in_eqns)
        if extra_algebraic_keys and not post_discretisation:
            raise pybamm.ModelError("model is overdetermined (extra algebraic keys)")
        # If any variables in the equations don't appear in the keys then the model is
        # underdetermined
        vars_in_keys = vars_in_rhs_keys.union(vars_in_algebraic_keys)
        extra_variables_in_equations = vars_in_eqns.difference(vars_in_keys)

        # get ids of external variables
        external_ids = {var.id for var in self.external_variables}
        for var in self.external_variables:
            if isinstance(var, pybamm.Concatenation):
                child_ids = {child.id for child in var.children}
                external_ids = external_ids.union(child_ids)

        extra_variables = extra_variables_in_equations.difference(external_ids)

        if extra_variables:
            raise pybamm.ModelError("model is underdetermined (too many variables)")

    def check_algebraic_equations(self, post_discretisation):
        """
        Check that the algebraic equations are well-posed.
        Before discretisation, each algebraic equation key must appear in the equation
        After discretisation, there must be at least one StateVector in each algebraic
        equation
        """
        vars_in_bcs = set()
        unpacker = pybamm.SymbolUnpacker(pybamm.Variable)
        for side_eqn in self.boundary_conditions.values():
            all_vars = unpacker.unpack_list_of_symbols(
                [eqn for eqn, _ in side_eqn.values()]
            )
            vars_in_bcs.update(all_vars.keys())
        if not post_discretisation:
            # After the model has been defined, each algebraic equation key should
            # appear in that algebraic equation, or in the boundary conditions
            # this has been relaxed for concatenations for now
            for var, eqn in self.algebraic.items():
                if not (
                    any(x.id == var.id for x in eqn.pre_order())
                    or var.id in vars_in_bcs
                    or isinstance(var, pybamm.Concatenation)
                ):
                    raise pybamm.ModelError(
                        "each variable in the algebraic eqn keys must appear in the eqn"
                    )
        else:
            # variables in keys don't get discretised so they will no longer match
            # with the state vectors in the algebraic equations. Instead, we check
            # that each algebraic equation contains some StateVector
            for eqn in self.algebraic.values():
                if not eqn.has_symbol_of_classes(pybamm.StateVector):
                    raise pybamm.ModelError(
                        "each algebraic equation must contain at least one StateVector"
                    )

    def check_ics_bcs(self):
        """ Check that the initial and boundary conditions are well-posed. """
        # Initial conditions
        for var in self.rhs.keys():
            if var not in self.initial_conditions.keys():
                raise pybamm.ModelError(
                    """no initial condition given for variable '{}'""".format(var)
                )

        # Boundary conditions
        for var, eqn in {**self.rhs, **self.algebraic}.items():
            if eqn.has_symbol_of_classes(
                (pybamm.Gradient, pybamm.Divergence)
            ) and not eqn.has_symbol_of_classes(pybamm.Integral):
                # I have relaxed this check for now so that the lumped temperature
                # equation doesn't raise errors (this has and average in it)

                # Variable must be in the boundary conditions
                if not any(
                    var.id == x.id
                    for symbol in self.boundary_conditions.keys()
                    for x in symbol.pre_order()
                ):
                    raise pybamm.ModelError(
                        "no boundary condition given for "
                        "variable '{}' with equation '{}'.".format(var, eqn)
                    )

    def check_default_variables_dictionaries(self):
        """ Chec that the right variables are provided. """
        missing_vars = []
        for output, expression in self._variables.items():
            if expression is None:
                missing_vars.append(output)
        if len(missing_vars) > 0:
            warnings.warn(
                "the standard output variable(s) '{}' have not been supplied. "
                "These may be required for testing or comparison with other "
                "models.".format(missing_vars),
                pybamm.ModelWarning,
                stacklevel=2,
            )
            # Remove missing entries
            for output in missing_vars:
                del self._variables[output]

    def check_variables(self):
        # Create list of all Variable nodes that appear in the model's list of variables
        unpacker = pybamm.SymbolUnpacker(pybamm.Variable)
        all_vars = unpacker.unpack_list_of_symbols(self.variables.values())

        var_ids_in_keys = set()

        model_and_external_variables = (
            list(self.rhs.keys())
            + list(self.algebraic.keys())
            + self.external_variables
        )

        for var in model_and_external_variables:
            if isinstance(var, pybamm.Variable):
                var_ids_in_keys.add(var.id)
            # Key can be a concatenation
            elif isinstance(var, pybamm.Concatenation):
                var_ids_in_keys.update([child.id for child in var.children])

        for var_id, var in all_vars.items():
            if var_id not in var_ids_in_keys:
                raise pybamm.ModelError(
                    """
                    No key set for variable '{}'. Make sure it is included in either
                    model.rhs, model.algebraic, or model.external_variables in an
                    unmodified form (e.g. not Broadcasted)
                    """.format(
                        var
                    )
                )

    def info(self, symbol_name):
        """
        Provides helpful summary information for a symbol.

        Parameters
        ----------
        parameter_name : str
        """

        div = "-----------------------------------------"
        symbol = find_symbol_in_model(self, symbol_name)

        if not symbol:
            return None

        print(div)
        print(symbol_name, "\n")
        print(type(symbol))

        if isinstance(symbol, pybamm.FunctionParameter):
            print("")
            print("Inputs:")
            symbol.print_input_names()

        print(div)

<<<<<<< HEAD
    def export_casadi_functions(self, variable_names):
=======
    def export_casadi_objects(self, variable_names, input_parameter_order=None):
        """
        Export the constituent parts of the model (rhs, algebraic, initial conditions,
        etc) as casadi objects.

        Parameters
        ----------
        variable_names : list
            Variables to be exported alongside the model structure
        input_parameter_order : list, optional
            Order in which the input parameters should be stacked. If None, the order
            returned by :meth:`BaseModel.input_parameters` is used

        Returns
        -------
        casadi_dict : dict
            Dictionary of {str: casadi object} pairs representing the model in casadi
            format
        """
>>>>>>> 956223d9
        # Discretise model if it isn't already discretised
        # This only works with purely 0D models, as otherwise the mesh and spatial
        # method should be specified by the user
        if self.is_discretised is False:
            try:
                disc = pybamm.Discretisation()
                disc.process_model(self)
            except pybamm.DiscretisationError as e:
                raise pybamm.DiscretisationError(
                    "Cannot automatically discretise model, model should be "
                    "discretised before exporting casadi functions ({})".format(e)
                )

        # Create casadi functions for the model
        t_casadi = casadi.MX.sym("t")
        y_diff = casadi.MX.sym("y_diff", self.concatenated_rhs.size)
        y_alg = casadi.MX.sym("y_alg", self.concatenated_algebraic.size)
        y_casadi = casadi.vertcat(y_diff, y_alg)
<<<<<<< HEAD
        inputs = {}
        for input_param in self.input_parameters:
            name = input_param.name
            inputs[name] = casadi.MX.sym(name, input_param._expected_size)
=======

        # Read inputs
        inputs_wrong_order = {}
        for input_param in self.input_parameters:
            name = input_param.name
            inputs_wrong_order[name] = casadi.MX.sym(name, input_param._expected_size)
        # Sort according to input_parameter_order
        if input_parameter_order is None:
            inputs = inputs_wrong_order
        else:
            inputs = {name: inputs_wrong_order[name] for name in input_parameter_order}

>>>>>>> 956223d9
        inputs_stacked = casadi.vertcat(*[p for p in inputs.values()])

        # Convert initial conditions to casadi form
        y0 = self.concatenated_initial_conditions.to_casadi(
            t_casadi, y_casadi, inputs=inputs
        )
        x0 = y0[: self.concatenated_rhs.size]
        z0 = y0[self.concatenated_rhs.size :]

        # Convert rhs and algebraic to casadi form and calculate jacobians
        rhs = self.concatenated_rhs.to_casadi(t_casadi, y_casadi, inputs=inputs)
        jac_rhs = casadi.jacobian(rhs, y_casadi)
        algebraic = self.concatenated_algebraic.to_casadi(
            t_casadi, y_casadi, inputs=inputs
        )
        jac_algebraic = casadi.jacobian(algebraic, y_casadi)

        # For specified variables, convert to casadi
        variables = {}
        for name in variable_names:
            var = self.variables[name]
            variables[name] = var.to_casadi(t_casadi, y_casadi, inputs=inputs)

        casadi_dict = {
            "t": t_casadi,
            "x": y_diff,
            "z": y_alg,
            "inputs": inputs_stacked,
            "rhs": rhs,
            "algebraic": algebraic,
            "jac_rhs": jac_rhs,
            "jac_algebraic": jac_algebraic,
            "variables": variables,
            "x0": x0,
            "z0": z0,
        }

        return casadi_dict

    @property
    def default_parameter_values(self):
        return pybamm.ParameterValues({})

    @property
    def default_var_pts(self):
        return {}

    @property
    def default_geometry(self):
        return {}

    @property
    def default_submesh_types(self):
        return {}

    @property
    def default_spatial_methods(self):
        return {}

    @property
    def default_solver(self):
        "Return default solver based on whether model is ODE model or DAE model"
        if len(self.algebraic) == 0:
            return pybamm.ScipySolver()
        else:
            return pybamm.CasadiSolver(mode="safe")


# helper functions for finding symbols
def find_symbol_in_tree(tree, name):
    if name == tree.name:
        return tree
    elif len(tree.children) > 0:
        for child in tree.children:
            child_return = find_symbol_in_tree(child, name)
            if child_return:
                return child_return


def find_symbol_in_dict(dic, name):
    for tree in dic.values():
        tree_return = find_symbol_in_tree(tree, name)
        if tree_return:
            return tree_return


def find_symbol_in_model(model, name):
    dics = [model.rhs, model.algebraic, model.variables]
    for dic in dics:
        dic_return = find_symbol_in_dict(dic, name)
        if dic_return:
            return dic_return


class EquationDict(dict):
    def __init__(self, name, equations):
        self.name = name
        equations = self.check_and_convert_equations(equations)
        super().__init__(equations)

    def __setitem__(self, key, value):
        "Call the update functionality when doing a setitem"
        self.update({key: value})

    def update(self, equations):
        equations = self.check_and_convert_equations(equations)
        super().update(equations)

    def check_and_convert_equations(self, equations):
        """
        Convert any scalar equations in dict to 'pybamm.Scalar'
        and check that domains are consistent
        """
        # Convert any numbers to a pybamm.Scalar
        for var, eqn in equations.items():
            if isinstance(eqn, numbers.Number):
                equations[var] = pybamm.Scalar(eqn)

        if not all(
            [
                variable.domain == equation.domain
                or variable.domain == []
                or equation.domain == []
                for variable, equation in equations.items()
            ]
        ):
            raise pybamm.DomainError(
                "variable and equation in '{}' must have the same domain".format(
                    self.name
                )
            )

        # For initial conditions, check that the equation doesn't contain any
        # Variable objects
        # skip this if the dictionary has no "name" attribute (which will be the case
        # after pickling)
        if hasattr(self, "name") and self.name == "initial_conditions":
            for var, eqn in equations.items():
                if eqn.has_symbol_of_classes(pybamm.Variable):
                    unpacker = pybamm.SymbolUnpacker(pybamm.Variable)
                    variable_in_equation = list(unpacker.unpack_symbol(eqn).values())[0]
                    raise TypeError(
                        "Initial conditions cannot contain 'Variable' objects, "
                        "but '{!r}' found in initial conditions for '{}'".format(
                            variable_in_equation, var
                        )
                    )

        return equations


class BoundaryConditionsDict(dict):
    def __init__(self, bcs):
        bcs = self.check_and_convert_bcs(bcs)
        super().__init__(bcs)

    def __setitem__(self, key, value):
        "Call the update functionality when doing a setitem"
        self.update({key: value})

    def update(self, bcs):
        bcs = self.check_and_convert_bcs(bcs)
        super().update(bcs)

    def check_and_convert_bcs(self, boundary_conditions):
        """ Convert any scalar bcs in dict to 'pybamm.Scalar', and check types """
        # Convert any numbers to a pybamm.Scalar
        for var, bcs in boundary_conditions.items():
            for side, bc in bcs.items():
                if isinstance(bc[0], numbers.Number):
                    # typ is the type of the bc, e.g. "Dirichlet" or "Neumann"
                    eqn, typ = boundary_conditions[var][side]
                    boundary_conditions[var][side] = (pybamm.Scalar(eqn), typ)
                # Check types
                if bc[1] not in ["Dirichlet", "Neumann"]:
                    raise pybamm.ModelError(
                        """
                        boundary condition types must be Dirichlet or Neumann, not '{}'
                        """.format(
                            bc[1]
                        )
                    )

        return boundary_conditions<|MERGE_RESOLUTION|>--- conflicted
+++ resolved
@@ -647,9 +647,6 @@
 
         print(div)
 
-<<<<<<< HEAD
-    def export_casadi_functions(self, variable_names):
-=======
     def export_casadi_objects(self, variable_names, input_parameter_order=None):
         """
         Export the constituent parts of the model (rhs, algebraic, initial conditions,
@@ -669,7 +666,6 @@
             Dictionary of {str: casadi object} pairs representing the model in casadi
             format
         """
->>>>>>> 956223d9
         # Discretise model if it isn't already discretised
         # This only works with purely 0D models, as otherwise the mesh and spatial
         # method should be specified by the user
@@ -688,12 +684,6 @@
         y_diff = casadi.MX.sym("y_diff", self.concatenated_rhs.size)
         y_alg = casadi.MX.sym("y_alg", self.concatenated_algebraic.size)
         y_casadi = casadi.vertcat(y_diff, y_alg)
-<<<<<<< HEAD
-        inputs = {}
-        for input_param in self.input_parameters:
-            name = input_param.name
-            inputs[name] = casadi.MX.sym(name, input_param._expected_size)
-=======
 
         # Read inputs
         inputs_wrong_order = {}
@@ -706,7 +696,6 @@
         else:
             inputs = {name: inputs_wrong_order[name] for name in input_parameter_order}
 
->>>>>>> 956223d9
         inputs_stacked = casadi.vertcat(*[p for p in inputs.values()])
 
         # Convert initial conditions to casadi form
