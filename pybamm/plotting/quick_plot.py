--- conflicted
+++ resolved
@@ -103,26 +103,9 @@
         spatial_unit="um",
         variable_limits="fixed",
     ):
-<<<<<<< HEAD
-        self.solutions = []
-        if isinstance(input_solutions, pybamm.Solution):
-            self.solutions.append(input_solutions)
-        elif isinstance(input_solutions, pybamm.Simulation):
-            self.solutions.append(input_solutions.solution)
-        elif isinstance(input_solutions, list):
-            for sim_or_sol in input_solutions:
-                if isinstance(sim_or_sol, pybamm.Simulation):
-                    # 'sim_or_sol' is actually a 'Simulation' object here so it has a
-                    # 'Solution' attribute
-                    self.solutions.append(sim_or_sol.solution)
-                elif isinstance(sim_or_sol, pybamm.Solution):
-                    self.solutions.append(sim_or_sol)
-        else:
-=======
         input_solutions = solutions
         solutions = []
         if not isinstance(input_solutions, (pybamm.Solution, pybamm.Simulation, list)):
->>>>>>> 4ece7862
             raise TypeError(
                 "solutions must be 'pybamm.Solution' or 'pybamm.Simulation' or list"
             )
